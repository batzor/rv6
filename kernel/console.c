//
// Console input and output, to the uart.
// Reads are line at a time.
// Implements special input characters:
//   newline -- end of line
//   control-h -- backspace
//   control-u -- kill line
//   control-d -- end of file
//   control-p -- print process list
//

#include <stdarg.h>

#include "types.h"
#include "param.h"
#include "spinlock.h"
#include "sleeplock.h"
#include "fs.h"
#include "file.h"
#include "memlayout.h"
#include "riscv.h"
#include "defs.h"
#include "proc.h"

#define BACKSPACE 0x100
#define C(x)  ((x)-'@')  // Control-x

//
// send one character to the uart.
// called by printf, and to echo input characters,
// but not from write().
//
void
consputc(int c)
{
  extern volatile int panicked; // from printf.c

  if(panicked){
    for(;;)
      ;
  }

  if(c == BACKSPACE){
    // if the user typed backspace, overwrite with a space.
<<<<<<< HEAD
    uartputc_sync('\b'); uartputc_sync(' '); uartputc_sync('\b');
  } else {
    uartputc_sync(c);
=======
    uartputc('\b', 0); uartputc(' ', 0); uartputc('\b', 0);
  } else {
    uartputc(c, 0);
>>>>>>> 27057bc9
  }
}

struct {
  struct spinlock lock;
  
  // input
#define INPUT_BUF 128
  char buf[INPUT_BUF];
  uint r;  // Read index
  uint w;  // Write index
  uint e;  // Edit index
} cons;

//
// user write()s to the console go here.
//
int
consolewrite(int user_src, uint64 src, int n)
{
  int i;

  acquire(&cons.lock);
  for(i = 0; i < n; i++){
    char c;
    if(either_copyin(&c, user_src, src+i, 1) == -1)
      break;
<<<<<<< HEAD
    uartputc(c);
=======
    uartputc(c, 1);
>>>>>>> 27057bc9
  }
  release(&cons.lock);

  return i;
}

//
// user read()s from the console go here.
// copy (up to) a whole input line to dst.
// user_dist indicates whether dst is a user
// or kernel address.
//
int
consoleread(int user_dst, uint64 dst, int n)
{
  uint target;
  int c;
  char cbuf;

  target = n;
  acquire(&cons.lock);
  while(n > 0){
    // wait until interrupt handler has put some
    // input into cons.buffer.
    while(cons.r == cons.w){
      if(myproc()->killed){
        release(&cons.lock);
        return -1;
      }
      sleep(&cons.r, &cons.lock);
    }

    c = cons.buf[cons.r++ % INPUT_BUF];

    if(c == C('D')){  // end-of-file
      if(n < target){
        // Save ^D for next time, to make sure
        // caller gets a 0-byte result.
        cons.r--;
      }
      break;
    }

    // copy the input byte to the user-space buffer.
    cbuf = c;
    if(either_copyout(user_dst, dst, &cbuf, 1) == -1)
      break;

    dst++;
    --n;

    if(c == '\n'){
      // a whole line has arrived, return to
      // the user-level read().
      break;
    }
  }
  release(&cons.lock);

  return target - n;
}

//
// the console input interrupt handler.
// uartintr() calls this for input character.
// do erase/kill processing, append to cons.buf,
// wake up consoleread() if a whole line has arrived.
//
void
consoleintr(int c)
{
  acquire(&cons.lock);

  switch(c){
  case C('P'):  // Print process list.
    procdump();
    break;
  case C('U'):  // Kill line.
    while(cons.e != cons.w &&
          cons.buf[(cons.e-1) % INPUT_BUF] != '\n'){
      cons.e--;
      consputc(BACKSPACE);
    }
    break;
  case C('H'): // Backspace
  case '\x7f':
    if(cons.e != cons.w){
      cons.e--;
      consputc(BACKSPACE);
    }
    break;
  default:
    if(c != 0 && cons.e-cons.r < INPUT_BUF){
      c = (c == '\r') ? '\n' : c;

      // echo back to the user.
      consputc(c);

      // store for consumption by consoleread().
      cons.buf[cons.e++ % INPUT_BUF] = c;

      if(c == '\n' || c == C('D') || cons.e == cons.r+INPUT_BUF){
        // wake up consoleread() if a whole line (or end-of-file)
        // has arrived.
        cons.w = cons.e;
        wakeup(&cons.r);
      }
    }
    break;
  }
  
  release(&cons.lock);
}

void
consoleinit(void)
{
  initlock(&cons.lock, "cons");

  uartinit();

  // connect read and write system calls
  // to consoleread and consolewrite.
  devsw[CONSOLE].read = consoleread;
  devsw[CONSOLE].write = consolewrite;
}<|MERGE_RESOLUTION|>--- conflicted
+++ resolved
@@ -42,15 +42,9 @@
 
   if(c == BACKSPACE){
     // if the user typed backspace, overwrite with a space.
-<<<<<<< HEAD
-    uartputc_sync('\b'); uartputc_sync(' '); uartputc_sync('\b');
-  } else {
-    uartputc_sync(c);
-=======
     uartputc('\b', 0); uartputc(' ', 0); uartputc('\b', 0);
   } else {
     uartputc(c, 0);
->>>>>>> 27057bc9
   }
 }
 
@@ -78,11 +72,8 @@
     char c;
     if(either_copyin(&c, user_src, src+i, 1) == -1)
       break;
-<<<<<<< HEAD
     uartputc(c);
-=======
     uartputc(c, 1);
->>>>>>> 27057bc9
   }
   release(&cons.lock);
 
