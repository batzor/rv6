/// driver for qemu's virtio disk device.
/// uses qemu's mmio interface to virtio.
/// qemu presents a "legacy" virtio interface.
///
/// qemu ... -drive file=fs.img,if=none,format=raw,id=x0 -device virtio-blk-device,drive=x0,bus=virtio-mmio-bus.0
use crate::libc;
use crate::{
    buf::Buf,
    fs::BSIZE,
    memlayout::VIRTIO0,
    printf::panic,
    proc::{sleep, wakeup},
    riscv::{PGSHIFT, PGSIZE},
    spinlock::RawSpinlock,
    virtio::*,
    vm::kvmpa,
};
use core::ptr;
use core::sync::atomic::{fence, Ordering};

/// the address of virtio mmio register r.
const fn r(r: i32) -> *mut u32 {
    VIRTIO0.wrapping_add(r as usize) as *mut u32
}

// It needs repr(C) because it's struct for in-disk representation
// which should follow C(=machine) representation
// https://github.com/kaist-cp/rv6/issues/52
#[repr(C, align(4096))]
struct Disk {
    /// memory for virtio descriptors &c for queue 0.
    /// this is a global instead of allocated because it must
    /// be multiple contiguous pages, which kalloc()
    /// doesn't support, and page aligned.
<<<<<<< HEAD
    pages: [libc::CChar; 2usize.wrapping_mul(PGSIZE)],
=======
    pages: [u8; 2 * PGSIZE as usize],
>>>>>>> 0972207b
    desc: *mut VRingDesc,
    avail: *mut u16,
    used: *mut UsedArea,

    /// our own book-keeping.
    free: [u8; NUM as usize],
    used_idx: u16,

    /// track info about in-flight operations,
    /// for use when completion interrupt arrives.
    /// indexed by first descriptor index of chain.
    info: [InflightInfo; NUM as usize],

    vdisk_lock: RawSpinlock,
}

#[derive(Copy, Clone)]
struct InflightInfo {
    b: *mut Buf,
    status: u8,
}

#[derive(Default, Copy, Clone)]
// It needs repr(C) because it's struct for in-disk representation
// which should follow C(=machine) representation
// https://github.com/kaist-cp/rv6/issues/52
#[repr(C)]
struct virtio_blk_outhdr {
    typ: u32,
    reserved: u32,
    sector: usize,
}

impl Disk {
    // TODO: transient measure
    const fn zeroed() -> Self {
        Self {
            pages: [0; 8192],
            desc: ptr::null_mut(),
            avail: ptr::null_mut(),
            used: ptr::null_mut(),
            free: [0; NUM as usize],
            used_idx: 0,
            info: [InflightInfo::zeroed(); NUM as usize],
            vdisk_lock: RawSpinlock::zeroed(),
        }
    }
}

impl InflightInfo {
    // TODO: transient measure
    const fn zeroed() -> Self {
        Self {
            b: ptr::null_mut(),
            status: 0,
        }
    }
}

static mut DISK: Disk = Disk::zeroed();

pub unsafe fn virtio_disk_init() {
    let mut status: u32 = 0;
    DISK.vdisk_lock
        .initlock(b"virtio_disk\x00" as *const u8 as *mut u8);
    if *(r(VIRTIO_MMIO_MAGIC_VALUE)) != 0x74726976
        || *(r(VIRTIO_MMIO_VERSION)) != 1
        || *(r(VIRTIO_MMIO_DEVICE_ID)) != 2
        || *(r(VIRTIO_MMIO_VENDOR_ID)) != 0x554d4551
    {
        panic(b"could not find virtio disk\x00" as *const u8 as *mut u8);
    }
    status |= VIRTIO_CONFIG_S_ACKNOWLEDGE as u32;
    ::core::ptr::write_volatile(r(VIRTIO_MMIO_STATUS), status);
    status |= VIRTIO_CONFIG_S_DRIVER as u32;
    ::core::ptr::write_volatile(r(VIRTIO_MMIO_STATUS), status);

    // negotiate features
    let features = *(r(VIRTIO_MMIO_DEVICE_FEATURES))
        & !(1 << VIRTIO_BLK_F_RO)
        & !(1 << VIRTIO_BLK_F_SCSI)
        & !(1 << VIRTIO_BLK_F_CONFIG_WCE)
        & !(1 << VIRTIO_BLK_F_MQ)
        & !(1 << VIRTIO_F_ANY_LAYOUT)
        & !(1 << VIRTIO_RING_F_EVENT_IDX)
        & !(1 << VIRTIO_RING_F_INDIRECT_DESC);

    ::core::ptr::write_volatile(r(VIRTIO_MMIO_DRIVER_FEATURES), features);

    // tell device that feature negotiation is complete.
    status |= VIRTIO_CONFIG_S_FEATURES_OK as u32;
    ::core::ptr::write_volatile(r(VIRTIO_MMIO_STATUS), status);

    // tell device we're completely ready.
    status |= VIRTIO_CONFIG_S_DRIVER_OK as u32;
    ::core::ptr::write_volatile(r(VIRTIO_MMIO_STATUS), status);
    ::core::ptr::write_volatile(r(VIRTIO_MMIO_GUEST_PAGE_SIZE), PGSIZE as u32);

    // initialize queue 0.
    ::core::ptr::write_volatile(r(VIRTIO_MMIO_QUEUE_SEL), 0);
    let max: u32 = *(r(VIRTIO_MMIO_QUEUE_NUM_MAX));
    if max == 0 {
        panic(b"virtio disk has no queue 0\x00" as *const u8 as *mut u8);
    }
    if max < NUM as u32 {
        panic(b"virtio disk max queue too short\x00" as *const u8 as *mut u8);
    }
    ::core::ptr::write_volatile(r(VIRTIO_MMIO_QUEUE_NUM), NUM as u32);
    ptr::write_bytes(DISK.pages.as_mut_ptr(), 0, 1);
    ::core::ptr::write_volatile(
        r(VIRTIO_MMIO_QUEUE_PFN),
        (DISK.pages.as_mut_ptr() as usize >> PGSHIFT) as u32,
    );

    // desc = pages -- num * VRingDesc
    // avail = pages + 0x40 -- 2 * u16, then num * u16
    // used = pages + 4096 -- 2 * u16, then num * vRingUsedElem

    DISK.desc = DISK.pages.as_mut_ptr() as *mut VRingDesc;
    DISK.avail = (DISK.desc as *mut u8)
        .add((NUM as usize).wrapping_mul(::core::mem::size_of::<VRingDesc>()))
        as *mut u16;
    DISK.used = DISK.pages.as_mut_ptr().offset(PGSIZE as isize) as *mut UsedArea;
    for i in 0..NUM {
        DISK.free[i as usize] = 1;
    }

    // plic.c and trap.c arrange for interrupts from VIRTIO0_IRQ.
}

/// find a free descriptor, mark it non-free, return its index.
unsafe fn alloc_desc() -> i32 {
    for i in 0..NUM {
        if DISK.free[i as usize] != 0 {
            DISK.free[i as usize] = 0;
            return i;
        }
    }
    -1
}

/// mark a descriptor as free.
unsafe fn free_desc(i: i32) {
    if i >= NUM {
        panic(b"virtio_disk_intr 1\x00" as *const u8 as *mut u8);
    }
    if DISK.free[i as usize] != 0 {
        panic(b"virtio_disk_intr 2\x00" as *const u8 as *mut u8);
    }
    (*DISK.desc.offset(i as isize)).addr = 0;
    DISK.free[i as usize] = 1;
    wakeup(&mut *DISK.free.as_mut_ptr().offset(0) as *mut u8 as *mut libc::CVoid);
}

/// free a chain of descriptors.
unsafe fn free_chain(mut i: i32) {
    loop {
        free_desc(i);
        if (*DISK.desc.offset(i as isize)).flags as i32 & VRING_DESC_F_NEXT == 0 {
            break;
        }
        i = (*DISK.desc.offset(i as isize)).next as i32
    }
}

unsafe fn alloc3_desc(idx: *mut i32) -> i32 {
    for i in 0..3 {
        *idx.offset(i as isize) = alloc_desc();
        if *idx.offset(i as isize) < 0 {
            for j in 0..i {
                free_desc(*idx.offset(j as isize));
            }
            return -1;
        }
    }
    0
}

pub unsafe fn virtio_disk_rw(mut b: *mut Buf, write: i32) {
    let sector: usize = (*b).blockno.wrapping_mul((BSIZE / 512) as u32) as usize;

    DISK.vdisk_lock.acquire();

    // the spec says that legacy block operations use three
    // descriptors: one for type/reserved/sector, one for
    // the data, one for a 1-byte status result.

    // allocate the three descriptors.
    let mut idx: [i32; 3] = [0; 3];

    while alloc3_desc(idx.as_mut_ptr()) != 0 {
        sleep(
            &mut *DISK.free.as_mut_ptr().offset(0) as *mut u8 as *mut libc::CVoid,
            &mut DISK.vdisk_lock,
        );
    }

    // format the three descriptors.
    // qemu's virtio-blk.c reads them.

    let mut buf0: virtio_blk_outhdr = Default::default();

    if write != 0 {
        // write the disk
        buf0.typ = VIRTIO_BLK_T_OUT as u32
    } else {
        // read the disk
        buf0.typ = VIRTIO_BLK_T_IN as u32
    }
    buf0.reserved = 0;
    buf0.sector = sector;

    // buf0 is on a kernel stack, which is not direct mapped,
    // thus the call to kvmpa().
    (*DISK.desc.offset(idx[0] as isize)).addr = kvmpa(&mut buf0 as *mut virtio_blk_outhdr as usize);
    (*DISK.desc.offset(idx[0] as isize)).len = ::core::mem::size_of::<virtio_blk_outhdr>() as u32;
    (*DISK.desc.offset(idx[0] as isize)).flags = VRING_DESC_F_NEXT as u16;
    (*DISK.desc.offset(idx[0] as isize)).next = idx[1] as u16;
    (*DISK.desc.offset(idx[1] as isize)).addr = (*b).data.as_mut_ptr() as usize;
    (*DISK.desc.offset(idx[1] as isize)).len = BSIZE as u32;
    if write != 0 {
        // device reads b->data
        (*DISK.desc.offset(idx[1] as isize)).flags = 0
    } else {
        // device writes b->data
        (*DISK.desc.offset(idx[1] as isize)).flags = VRING_DESC_F_WRITE as u16
    }

    let fresh0 = &mut (*DISK.desc.offset(idx[1] as isize)).flags;

    *fresh0 = (*fresh0 as i32 | VRING_DESC_F_NEXT) as u16;

    (*DISK.desc.offset(idx[1] as isize)).next = idx[2] as u16;

    DISK.info[idx[0] as usize].status = 0;

    (*DISK.desc.offset(idx[2] as isize)).addr = &mut (*DISK
        .info
        .as_mut_ptr()
        .offset(*idx.as_mut_ptr().offset(0) as isize))
    .status as *mut u8 as usize;

    (*DISK.desc.offset(idx[2] as isize)).len = 1;

    // device writes the status
    (*DISK.desc.offset(idx[2] as isize)).flags = VRING_DESC_F_WRITE as u16;

    (*DISK.desc.offset(idx[2] as isize)).next = 0;

    // record struct Buf for virtio_disk_intr().
    (*b).disk = 1;
    DISK.info[idx[0] as usize].b = b;

    // avail[0] is flags
    // avail[1] tells the device how far to look in avail[2...].
    // avail[2...] are desc[] indices the device should process.
    // we only tell device the first index in our chain of descriptors.
    *DISK
        .avail
        .offset((2 + *DISK.avail.offset(1isize) as i32 % NUM) as isize) = idx[0] as u16;
    fence(Ordering::SeqCst);
    *DISK.avail.offset(1isize) = (*DISK.avail.offset(1isize) as i32 + 1) as u16;

    // value is queue number
    ::core::ptr::write_volatile(r(VIRTIO_MMIO_QUEUE_NOTIFY), 0);

    // Wait for virtio_disk_intr() to say request has finished.
    while (*b).disk == 1 {
        sleep(b as *mut libc::CVoid, &mut DISK.vdisk_lock);
    }
    DISK.info[idx[0] as usize].b = ptr::null_mut();
    free_chain(idx[0]);
    DISK.vdisk_lock.release();
}
pub unsafe fn virtio_disk_intr() {
    DISK.vdisk_lock.acquire();
    while DISK.used_idx as i32 % NUM != (*DISK.used).id as i32 % NUM {
        let id: i32 = (*DISK.used).elems[DISK.used_idx as usize].id as i32;
        if DISK.info[id as usize].status as i32 != 0 {
            panic(b"virtio_disk_intr status\x00" as *const u8 as *mut u8);
        }
        (*DISK.info[id as usize].b).disk = 0;

        // disk is done with Buf
        wakeup(DISK.info[id as usize].b as *mut libc::CVoid);

        DISK.used_idx = ((DISK.used_idx as i32 + 1) % NUM) as u16
    }
    DISK.vdisk_lock.release();
}<|MERGE_RESOLUTION|>--- conflicted
+++ resolved
@@ -32,11 +32,7 @@
     /// this is a global instead of allocated because it must
     /// be multiple contiguous pages, which kalloc()
     /// doesn't support, and page aligned.
-<<<<<<< HEAD
-    pages: [libc::CChar; 2usize.wrapping_mul(PGSIZE)],
-=======
-    pages: [u8; 2 * PGSIZE as usize],
->>>>>>> 0972207b
+    pages: [u8; 2usize.wrapping_mul(PGSIZE)],
     desc: *mut VRingDesc,
     avail: *mut u16,
     used: *mut UsedArea,
