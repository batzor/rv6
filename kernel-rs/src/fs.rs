// File system implementation.  Five layers:
//   + Blocks: allocator for raw disk blocks.
//   + Log: crash recovery for multi-step updates.
//   + Files: inode allocator, reading, writing, metadata.
//   + Directories: inode with special contents (list of other inodes!)
//   + Names: paths like /usr/rtm/xv6/fs.c for convenient naming.
//
// This file contains the low-level file system manipulation
// routines.  The (higher-level) system call implementations
// are in sysfile.c.

use crate::libc;
use crate::{
    bio::{bread, brelse},
    buf::Buf,
    file::inode,
    log::{initlog, log_write},
    param::{NINODE, ROOTDEV},
    printf::panic,
    proc::{either_copyin, either_copyout, myproc},
<<<<<<< HEAD
    sleeplock::Sleeplock,
=======
    sleeplock::{acquiresleep, holdingsleep, initsleeplock, releasesleep, Sleeplock},
>>>>>>> 6f2c5843
    spinlock::Spinlock,
    stat::{Stat, T_DIR},
    string::{strncmp, strncpy},
};
use core::mem;
use core::ptr;
pub const FD_DEVICE: u32 = 3;
pub const FD_INODE: u32 = 2;
pub const FD_PIPE: u32 = 1;
pub const FD_NONE: u32 = 0;

/// block size
/// Disk layout:
/// [ boot block | super block | log | inode blocks |
///                                          free bit map | data blocks]
///
/// mkfs computes the super block and builds an initial file system. The
/// super block describes the disk layout:
#[derive(Copy, Clone)]
pub struct Superblock {
    pub magic: u32,
    pub size: u32,
    pub nblocks: u32,
    pub ninodes: u32,
    pub nlog: u32,
    pub logstart: u32,
    pub inodestart: u32,
    pub bmapstart: u32,
}

#[derive(Default, Copy, Clone)]
pub struct Dirent {
    pub inum: u16,
    pub name: [libc::c_char; DIRSIZ],
}

/// On-disk inode structure
/// Both the kernel and user programs use this header file.
#[derive(Copy, Clone)]
// It needs repr(C) because it's struct for in-disk representation
// which should follow C(=machine) representation
// https://github.com/kaist-cp/rv6/issues/52
#[repr(C)]
pub struct Dinode {
    pub typ: i16,
    pub major: i16,
    pub minor: i16,
    pub nlink: i16,
    pub size: u32,
    pub addrs: [u32; 13],
}

/// Inodes.
///
/// An inode describes a single unnamed file.
/// The inode disk structure holds metadata: the file's type,
/// its size, the number of links referring to it, and the
/// list of blocks holding the file's content.
///
/// The inodes are laid out sequentially on disk at
/// sb.startinode. Each inode has a number, indicating its
/// position on the disk.
///
/// The kernel keeps a cache of in-use inodes in memory
/// to provide a place for synchronizing access
/// to inodes used by multiple processes. The cached
/// inodes include book-keeping information that is
/// not stored on disk: ip->ref and ip->valid.
///
/// An inode and its in-memory representation go through a
/// sequence of states before they can be used by the
/// rest of the file system code.
///
/// * Allocation: an inode is allocated if its type (on disk)
///   is non-zero. ialloc() allocates, and iput() frees if
///   the reference and link counts have fallen to zero.
///
/// * Referencing in cache: an entry in the inode cache
///   is free if ip->ref is zero. Otherwise ip->ref tracks
///   the number of in-memory pointers to the entry (open
///   files and current directories). iget() finds or
///   creates a cache entry and increments its ref; iput()
///   decrements ref.
///
/// * Valid: the information (type, size, &c) in an inode
///   cache entry is only correct when ip->valid is 1.
///   ilock() reads the inode from
///   the disk and sets ip->valid, while iput() clears
///   ip->valid if ip->ref has fallen to zero.
///
/// * Locked: file system code may only examine and modify
///   the information in an inode and its content if it
///   has first locked the inode.
///
/// Thus a typical sequence is:
///   ip = iget(dev, inum)
///   ilock(ip)
///   ... examine and modify ip->xxx ...
///   iunlock(ip)
///   iput(ip)
///
/// ilock() is separate from iget() so that system calls can
/// get a long-term reference to an inode (as for an open file)
/// and only lock it for short periods (e.g., in read()).
/// The separation also helps avoid deadlock and races during
/// pathname lookup. iget() increments ip->ref so that the inode
/// stays cached and pointers to it remain valid.
///
/// Many internal file system functions expect the caller to
/// have locked the inodes involved; this lets callers create
/// multi-step atomic operations.
///
/// The icache.lock spin-lock protects the allocation of icache
/// entries. Since ip->ref indicates whether an entry is free,
/// and ip->dev and ip->inum indicate which i-node an entry
/// holds, one must hold icache.lock while using any of those fields.
///
/// An ip->lock sleep-lock protects all ip-> fields other than ref,
/// dev, and inum.  One must hold ip->lock in order to
/// read or write that inode's ip->valid, ip->size, ip->type, &c.
#[derive(Copy, Clone)]
pub struct Icache {
    pub lock: Spinlock,
    pub inode: [inode; 50],
}

impl Superblock {
    // TODO: transient measure
    pub const fn zeroed() -> Self {
        Self {
            magic: 0,
            size: 0,
            nblocks: 0,
            ninodes: 0,
            nlog: 0,
            logstart: 0,
            inodestart: 0,
            bmapstart: 0,
        }
    }
}

/// On-disk file system format.
/// Both the kernel and user programs use this header file.
/// root i-number
pub const ROOTINO: i32 = 1;

/// block size
pub const BSIZE: i32 = 1024;
pub const FSMAGIC: i32 = 0x10203040;
pub const NDIRECT: i32 = 12;

pub const NINDIRECT: i32 = BSIZE.wrapping_div(mem::size_of::<u32>() as i32);
pub const MAXFILE: i32 = NDIRECT.wrapping_add(NINDIRECT);

/// Inodes per block.
pub const IPB: i32 = BSIZE.wrapping_div(mem::size_of::<Dinode>() as i32);

/// Block containing inode i
pub const fn iblock(i: i32, super_block: Superblock) -> u32 {
    i.wrapping_div(IPB)
        .wrapping_add(super_block.inodestart as i32) as u32
}

/// Block of free map containing bit for block b
pub const fn bblock(b: u32, super_block: Superblock) -> u32 {
    b.wrapping_div(BPB as u32)
        .wrapping_add(super_block.bmapstart)
}

/// Bitmap bits per block
pub const BPB: i32 = BSIZE * 8;

/// Directory is a file containing a sequence of Dirent structures.
pub const DIRSIZ: usize = 14;

/// there should be one superblock per disk device, but we run with
/// only one device
pub static mut sb: Superblock = Superblock::zeroed();

/// Read the super block.
unsafe fn readsb(mut dev: i32, mut sb_0: *mut Superblock) {
    let mut bp: *mut Buf = ptr::null_mut();
    bp = bread(dev as u32, 1 as u32);
    ptr::copy(
        (*bp).data.as_mut_ptr() as *const libc::c_void,
        sb_0 as *mut libc::c_void,
        ::core::mem::size_of::<Superblock>(),
    );
    brelse(bp);
}

/// Init fs
pub unsafe fn fsinit(mut dev: i32) {
    readsb(dev, &mut sb);
    if sb.magic != FSMAGIC as u32 {
        panic(b"invalid file system\x00" as *const u8 as *const libc::c_char as *mut libc::c_char);
    }
    initlog(dev, &mut sb);
}

/// Zero a block.
unsafe fn bzero(mut dev: i32, mut bno: i32) {
    let mut bp: *mut Buf = ptr::null_mut();
    bp = bread(dev as u32, bno as u32);
    ptr::write_bytes((*bp).data.as_mut_ptr(), 0, BSIZE as usize);
    log_write(bp);
    brelse(bp);
}

/// Blocks.
/// Allocate a zeroed disk block.
unsafe fn balloc(mut dev: u32) -> u32 {
    let mut b: i32 = 0;
    let mut bi: i32 = 0;
    let mut m: i32 = 0;
    let mut bp: *mut Buf = ptr::null_mut();
    bp = ptr::null_mut();
    b = 0 as i32;
    while (b as u32) < sb.size {
        bp = bread(dev, bblock(b as u32, sb));
        bi = 0 as i32;
        while bi < BPB && ((b + bi) as u32) < sb.size {
            m = (1 as i32) << (bi % 8 as i32);
            if (*bp).data[(bi / 8 as i32) as usize] as i32 & m == 0 as i32 {
                // Is block free?
                (*bp).data[(bi / 8 as i32) as usize] =
                    ((*bp).data[(bi / 8 as i32) as usize] as i32 | m) as u8; // Mark block in use.
                log_write(bp);
                brelse(bp);
                bzero(dev as i32, b + bi);
                return (b + bi) as u32;
            }
            bi += 1
        }
        brelse(bp);
        b += BPB
    }
    panic(b"balloc: out of blocks\x00" as *const u8 as *const libc::c_char as *mut libc::c_char);
}

/// Free a disk block.
unsafe fn bfree(mut dev: i32, mut b: u32) {
    let mut bp: *mut Buf = ptr::null_mut();
    let mut bi: i32 = 0;
    let mut m: i32 = 0;
    bp = bread(dev as u32, bblock(b, sb));
    bi = b.wrapping_rem(BPB as u32) as i32;
    m = (1 as i32) << (bi % 8 as i32);
    if (*bp).data[(bi / 8 as i32) as usize] as i32 & m == 0 as i32 {
        panic(b"freeing free block\x00" as *const u8 as *const libc::c_char as *mut libc::c_char);
    }
    (*bp).data[(bi / 8 as i32) as usize] = ((*bp).data[(bi / 8 as i32) as usize] as i32 & !m) as u8;
    log_write(bp);
    brelse(bp);
}

pub static mut icache: Icache = Icache {
    lock: Spinlock::zeroed(),
    inode: [inode {
        dev: 0,
        inum: 0,
        ref_0: 0,
        lock: Sleeplock::zeroed(),
        valid: 0,
        typ: 0,
        major: 0,
        minor: 0,
        nlink: 0,
        size: 0,
        addrs: [0; 13],
    }; 50],
};

pub unsafe fn iinit() {
    let mut i: i32 = 0;
    icache
        .lock
        .initlock(b"icache\x00" as *const u8 as *const libc::c_char as *mut libc::c_char);
    while i < NINODE {
        (*icache.inode.as_mut_ptr().offset(i as isize))
            .lock
            .initlock(b"inode\x00" as *const u8 as *const libc::c_char as *mut libc::c_char);
        i += 1
    }
}

/// Allocate an inode on device dev.
/// Mark it as allocated by  giving it type type.
/// Returns an unlocked but allocated and referenced inode.
pub unsafe fn ialloc(mut dev: u32, mut typ: i16) -> *mut inode {
    let mut inum: i32 = 1;
    let mut bp: *mut Buf = ptr::null_mut();
    let mut dip: *mut Dinode = ptr::null_mut();
    while (inum as u32) < sb.ninodes {
        bp = bread(dev, iblock(inum, sb));
        dip = ((*bp).data.as_mut_ptr() as *mut Dinode)
            .offset((inum as u64).wrapping_rem(IPB as u64) as isize);
        if (*dip).typ as i32 == 0 as i32 {
            // a free inode
            ptr::write_bytes(dip, 0, 1);
            (*dip).typ = typ;

            // mark it allocated on the disk
            log_write(bp);
            brelse(bp);
            return iget(dev, inum as u32);
        }
        brelse(bp);
        inum += 1
    }
    panic(b"ialloc: no inodes\x00" as *const u8 as *const libc::c_char as *mut libc::c_char);
}

impl inode {
    /// Copy a modified in-memory inode to disk.
    /// Must be called after every change to an ip->xxx field
    /// that lives on disk, since i-node cache is write-through.
    /// Caller must hold ip->lock.
    pub unsafe fn update(&mut self) {
        let mut bp: *mut Buf = ptr::null_mut();
        let mut dip: *mut Dinode = ptr::null_mut();
        bp = bread(self.dev, iblock(self.inum as i32, sb));
        dip = ((*bp).data.as_mut_ptr() as *mut Dinode)
            .offset((self.inum as u64).wrapping_rem(IPB as u64) as isize);
        (*dip).typ = self.typ;
        (*dip).major = self.major;
        (*dip).minor = self.minor;
        (*dip).nlink = self.nlink;
        (*dip).size = self.size;
        ptr::copy(
            self.addrs.as_mut_ptr() as *const libc::c_void,
            (*dip).addrs.as_mut_ptr() as *mut libc::c_void,
            ::core::mem::size_of::<[u32; 13]>(),
        );
        log_write(bp);
        brelse(bp);
    }

    /// Increment reference count for ip.
    /// Returns ip to enable ip = idup(ip1) idiom.
    pub unsafe fn idup(&mut self) -> *mut Self {
        icache.lock.acquire();
        self.ref_0 += 1;
        icache.lock.release();
        self
    }
}

/// Find the inode with number inum on device dev
/// and return the in-memory copy. Does not lock
/// the inode and does not read it from disk.
unsafe fn iget(mut dev: u32, mut inum: u32) -> *mut inode {
    let mut ip: *mut inode = ptr::null_mut();
    let mut empty: *mut inode = ptr::null_mut();

    icache.lock.acquire();

    // Is the inode already cached?
    empty = ptr::null_mut();
    ip = &mut *icache.inode.as_mut_ptr().offset(0 as i32 as isize) as *mut inode;
    while ip < &mut *icache.inode.as_mut_ptr().offset(NINODE as isize) as *mut inode {
        if (*ip).ref_0 > 0 as i32 && (*ip).dev == dev && (*ip).inum == inum {
            (*ip).ref_0 += 1;
            icache.lock.release();
            return ip;
        }
        if empty.is_null() && (*ip).ref_0 == 0 as i32 {
            // Remember empty slot.
            empty = ip
        }
        ip = ip.offset(1)
    }

    // Recycle an inode cache entry.
    if empty.is_null() {
        panic(b"iget: no inodes\x00" as *const u8 as *const libc::c_char as *mut libc::c_char);
    }
    ip = empty;
    (*ip).dev = dev;
    (*ip).inum = inum;
    (*ip).ref_0 = 1 as i32;
    (*ip).valid = 0 as i32;
    icache.lock.release();
    ip
}

/// Lock the given inode.
/// Reads the inode from disk if necessary.
pub unsafe fn ilock(mut ip: *mut inode) {
    let mut bp: *mut Buf = ptr::null_mut();
    let mut dip: *mut Dinode = ptr::null_mut();
    if ip.is_null() || (*ip).ref_0 < 1 as i32 {
        panic(b"ilock\x00" as *const u8 as *const libc::c_char as *mut libc::c_char);
    }
    (*ip).lock.acquire();
    if (*ip).valid == 0 as i32 {
        bp = bread((*ip).dev, iblock((*ip).inum as i32, sb));
        dip = ((*bp).data.as_mut_ptr() as *mut Dinode)
            .offset(((*ip).inum as u64).wrapping_rem(IPB as u64) as isize);
        (*ip).typ = (*dip).typ;
        (*ip).major = (*dip).major;
        (*ip).minor = (*dip).minor;
        (*ip).nlink = (*dip).nlink;
        (*ip).size = (*dip).size;
        ptr::copy(
            (*dip).addrs.as_mut_ptr() as *const libc::c_void,
            (*ip).addrs.as_mut_ptr() as *mut libc::c_void,
            ::core::mem::size_of::<[u32; 13]>(),
        );
        brelse(bp);
        (*ip).valid = 1 as i32;
        if (*ip).typ as i32 == 0 as i32 {
            panic(b"ilock: no type\x00" as *const u8 as *const libc::c_char as *mut libc::c_char);
        }
    };
}

/// Unlock the given inode.
pub unsafe fn iunlock(mut ip: *mut inode) {
    if ip.is_null() || (*ip).lock.holding() == 0 || (*ip).ref_0 < 1 as i32 {
        panic(b"iunlock\x00" as *const u8 as *const libc::c_char as *mut libc::c_char);
    }
    (*ip).lock.release();
}

/// Drop a reference to an in-memory inode.
/// If that was the last reference, the inode cache entry can
/// be recycled.
/// If that was the last reference and the inode has no links
/// to it, free the inode (and its content) on disk.
/// All calls to iput() must be inside a transaction in
/// case it has to free the inode.
pub unsafe fn iput(mut ip: *mut inode) {
    icache.lock.acquire();
    if (*ip).ref_0 == 1 as i32 && (*ip).valid != 0 && (*ip).nlink as i32 == 0 as i32 {
        // inode has no links and no other references: truncate and free.
        // ip->ref == 1 means no other process can have ip locked,
        // so this acquiresleep() won't block (or deadlock).
<<<<<<< HEAD
        (*ip).lock.acquire();
=======
        acquiresleep(&mut (*ip).lock);
>>>>>>> 6f2c5843
        icache.lock.release();
        itrunc(ip);
        (*ip).typ = 0 as i32 as i16;
        (*ip).update();
        (*ip).valid = 0 as i32;
<<<<<<< HEAD
        (*ip).lock.release();
=======
        releasesleep(&mut (*ip).lock);
>>>>>>> 6f2c5843
        icache.lock.acquire();
    }
    (*ip).ref_0 -= 1;
    icache.lock.release();
}

/// Common idiom: unlock, then put.
pub unsafe fn iunlockput(mut ip: *mut inode) {
    iunlock(ip);
    iput(ip);
}

/// Inode content
///
/// The content (data) associated with each inode is stored
/// in blocks on the disk. The first NDIRECT block numbers
/// are listed in ip->addrs[].  The next NINDIRECT blocks are
/// listed in block ip->addrs[NDIRECT].
/// Return the disk block address of the nth block in inode ip.
/// If there is no such block, bmap allocates one.
unsafe fn bmap(mut ip: *mut inode, mut bn: u32) -> u32 {
    let mut addr: u32 = 0;
    let mut a: *mut u32 = ptr::null_mut();
    let mut bp: *mut Buf = ptr::null_mut();
    if bn < NDIRECT as u32 {
        addr = (*ip).addrs[bn as usize];
        if addr == 0 as i32 as u32 {
            addr = balloc((*ip).dev);
            (*ip).addrs[bn as usize] = addr
        }
        return addr;
    }
    bn = (bn as u32).wrapping_sub(NDIRECT as u32) as u32 as u32;
    if (bn as u64) < NINDIRECT as u64 {
        // Load indirect block, allocating if necessary.
        addr = (*ip).addrs[NDIRECT as usize];
        if addr == 0 as i32 as u32 {
            addr = balloc((*ip).dev);
            (*ip).addrs[NDIRECT as usize] = addr
        }
        bp = bread((*ip).dev, addr);
        a = (*bp).data.as_mut_ptr() as *mut u32;
        addr = *a.offset(bn as isize);
        if addr == 0 as i32 as u32 {
            addr = balloc((*ip).dev);
            *a.offset(bn as isize) = addr;
            log_write(bp);
        }
        brelse(bp);
        return addr;
    }
    panic(b"bmap: out of range\x00" as *const u8 as *const libc::c_char as *mut libc::c_char);
}

/// File system implementation.  Five layers:
///   + Blocks: allocator for raw disk blocks.
///   + Log: crash recovery for multi-step updates.
///   + Files: inode allocator, reading, writing, metadata.
///   + Directories: inode with special contents (list of other inodes!)
///   + Names: paths like /usr/rtm/xv6/fs.c for convenient naming.
///
/// This file contains the low-level file system manipulation
/// routines.  The (higher-level) system call implementations
/// are in sysfile.c.
/// Truncate inode (discard contents).
/// Only called when the inode has no links
/// to it (no directory entries referring to it)
/// and has no in-memory reference to it (is
/// not an open file or current directory).
unsafe fn itrunc(mut ip: *mut inode) {
    let mut i: i32 = 0;
    let mut j: i32 = 0;
    let mut bp: *mut Buf = ptr::null_mut();
    let mut a: *mut u32 = ptr::null_mut();
    while i < NDIRECT {
        if (*ip).addrs[i as usize] != 0 {
            bfree((*ip).dev as i32, (*ip).addrs[i as usize]);
            (*ip).addrs[i as usize] = 0 as i32 as u32
        }
        i += 1
    }
    if (*ip).addrs[NDIRECT as usize] != 0 {
        bp = bread((*ip).dev, (*ip).addrs[NDIRECT as usize]);
        a = (*bp).data.as_mut_ptr() as *mut u32;
        j = 0 as i32;
        while (j as u64) < NINDIRECT as u64 {
            if *a.offset(j as isize) != 0 {
                bfree((*ip).dev as i32, *a.offset(j as isize));
            }
            j += 1
        }
        brelse(bp);
        bfree((*ip).dev as i32, (*ip).addrs[NDIRECT as usize]);
        (*ip).addrs[NDIRECT as usize] = 0 as i32 as u32
    }
    (*ip).size = 0 as i32 as u32;
    (*ip).update();
}

/// Copy stat information from inode.
/// Caller must hold ip->lock.
pub unsafe fn stati(mut ip: *mut inode, mut st: *mut Stat) {
    (*st).dev = (*ip).dev as i32;
    (*st).ino = (*ip).inum;
    (*st).typ = (*ip).typ;
    (*st).nlink = (*ip).nlink;
    (*st).size = (*ip).size as u64;
}

/// Read data from inode.
/// Caller must hold ip->lock.
/// If user_dst==1, then dst is a user virtual address;
/// otherwise, dst is a kernel address.
pub unsafe fn readi(
    mut ip: *mut inode,
    mut user_dst: i32,
    mut dst: u64,
    mut off: u32,
    mut n: u32,
) -> i32 {
    let mut tot: u32 = 0;
    let mut m: u32 = 0;
    let mut bp: *mut Buf = ptr::null_mut();
    if off > (*ip).size || off.wrapping_add(n) < off {
        return -1;
    }
    if off.wrapping_add(n) > (*ip).size {
        n = (*ip).size.wrapping_sub(off)
    }
    tot = 0 as u32;
    while tot < n {
        bp = bread((*ip).dev, bmap(ip, off.wrapping_div(BSIZE as u32)));
        m = core::cmp::min(
            n.wrapping_sub(tot),
            (1024 as i32 as u32).wrapping_sub(off.wrapping_rem(1024 as i32 as u32)),
        );
        if either_copyout(
            user_dst,
            dst,
            (*bp)
                .data
                .as_mut_ptr()
                .offset(off.wrapping_rem(BSIZE as u32) as isize) as *mut libc::c_void,
            m as u64,
        ) == -(1 as i32)
        {
            brelse(bp);
            break;
        } else {
            brelse(bp);
            tot = (tot as u32).wrapping_add(m) as u32 as u32;
            off = (off as u32).wrapping_add(m) as u32 as u32;
            dst = (dst as u64).wrapping_add(m as u64) as u64 as u64
        }
    }
    n as i32
}

/// Write data to inode.
/// Caller must hold ip->lock.
/// If user_src==1, then src is a user virtual address;
/// otherwise, src is a kernel address.
pub unsafe fn writei(
    mut ip: *mut inode,
    mut user_src: i32,
    mut src: u64,
    mut off: u32,
    mut n: u32,
) -> i32 {
    let mut tot: u32 = 0;
    let mut m: u32 = 0;
    let mut bp: *mut Buf = ptr::null_mut();
    if off > (*ip).size || off.wrapping_add(n) < off {
        return -1;
    }
    if off.wrapping_add(n) as u64 > MAXFILE.wrapping_mul(BSIZE) as u64 {
        return -1;
    }
    tot = 0 as i32 as u32;
    while tot < n {
        bp = bread((*ip).dev, bmap(ip, off.wrapping_div(BSIZE as u32)));
        m = core::cmp::min(
            n.wrapping_sub(tot),
            (1024 as i32 as u32).wrapping_sub(off.wrapping_rem(1024 as i32 as u32)),
        );
        if either_copyin(
            (*bp)
                .data
                .as_mut_ptr()
                .offset(off.wrapping_rem(BSIZE as u32) as isize) as *mut libc::c_void,
            user_src,
            src,
            m as u64,
        ) == -(1 as i32)
        {
            brelse(bp);
            break;
        } else {
            log_write(bp);
            brelse(bp);
            tot = (tot as u32).wrapping_add(m) as u32 as u32;
            off = (off as u32).wrapping_add(m) as u32 as u32;
            src = (src as u64).wrapping_add(m as u64) as u64 as u64
        }
    }
    if n > 0 as i32 as u32 {
        if off > (*ip).size {
            (*ip).size = off
        }
        // write the i-node back to disk even if the size didn't change
        // because the loop above might have called bmap() and added a new
        // block to ip->addrs[].
        (*ip).update();
    }
    n as i32
}

/// Directories
pub unsafe fn namecmp(mut s: *const libc::c_char, mut t: *const libc::c_char) -> i32 {
    strncmp(s, t, DIRSIZ as u32)
}

/// Look for a directory entry in a directory.
/// If found, set *poff to byte offset of entry.
pub unsafe fn dirlookup(
    mut dp: *mut inode,
    mut name: *mut libc::c_char,
    mut poff: *mut u32,
) -> *mut inode {
    let mut off: u32 = 0;
    let mut inum: u32 = 0;
    let mut de: Dirent = Default::default();
    if (*dp).typ as i32 != T_DIR {
        panic(b"dirlookup not DIR\x00" as *const u8 as *const libc::c_char as *mut libc::c_char);
    }
    off = 0 as i32 as u32;
    while off < (*dp).size {
        if readi(
            dp,
            0 as i32,
            &mut de as *mut Dirent as u64,
            off,
            ::core::mem::size_of::<Dirent>() as u64 as u32,
        ) as u64
            != ::core::mem::size_of::<Dirent>() as u64
        {
            panic(b"dirlookup read\x00" as *const u8 as *const libc::c_char as *mut libc::c_char);
        }
        if de.inum as i32 != 0 as i32 && namecmp(name, de.name.as_mut_ptr()) == 0 as i32 {
            // entry matches path element
            if !poff.is_null() {
                *poff = off
            }
            inum = de.inum as u32;
            return iget((*dp).dev, inum);
        }
        off = (off as u64).wrapping_add(::core::mem::size_of::<Dirent>() as u64) as u32 as u32
    }
    ptr::null_mut()
}

/// Write a new directory entry (name, inum) into the directory dp.
pub unsafe fn dirlink(mut dp: *mut inode, mut name: *mut libc::c_char, mut inum: u32) -> i32 {
    let mut off: i32 = 0;
    let mut de: Dirent = Default::default();
    let mut ip: *mut inode = ptr::null_mut();

    // Check that name is not present.
    ip = dirlookup(dp, name, ptr::null_mut());
    if !ip.is_null() {
        iput(ip);
        return -(1 as i32);
    }

    // Look for an empty Dirent.
    off = 0;
    while (off as u32) < (*dp).size {
        if readi(
            dp,
            0 as i32,
            &mut de as *mut Dirent as u64,
            off as u32,
            ::core::mem::size_of::<Dirent>() as u64 as u32,
        ) as u64
            != ::core::mem::size_of::<Dirent>() as u64
        {
            panic(b"dirlink read\x00" as *const u8 as *const libc::c_char as *mut libc::c_char);
        }
        if de.inum as i32 == 0 as i32 {
            break;
        }
        off = (off as u64).wrapping_add(::core::mem::size_of::<Dirent>() as u64) as i32 as i32
    }
    strncpy(de.name.as_mut_ptr(), name, DIRSIZ as i32);
    de.inum = inum as u16;
    if writei(
        dp,
        0 as i32,
        &mut de as *mut Dirent as u64,
        off as u32,
        ::core::mem::size_of::<Dirent>() as u64 as u32,
    ) as u64
        != ::core::mem::size_of::<Dirent>() as u64
    {
        panic(b"dirlink\x00" as *const u8 as *const libc::c_char as *mut libc::c_char);
    }
    0 as i32
}

/// Paths
/// Copy the next path element from path into name.
/// Return a pointer to the element following the copied one.
/// The returned path has no leading slashes,
/// so the caller can check *path=='\0' to see if the name is the last one.
/// If no name to remove, return 0.
///
/// Examples:
///   skipelem("a/bb/c", name) = "bb/c", setting name = "a"
///   skipelem("///a//bb", name) = "bb", setting name = "a"
///   skipelem("a", name) = "", setting name = "a"
///   skipelem("", name) = skipelem("////", name) = 0
unsafe fn skipelem(mut path: *mut libc::c_char, mut name: *mut libc::c_char) -> *mut libc::c_char {
    let mut s: *mut libc::c_char = ptr::null_mut();
    let mut len: i32 = 0;
    while *path as i32 == '/' as i32 {
        path = path.offset(1)
    }
    if *path as i32 == 0 as i32 {
        return ptr::null_mut();
    }
    s = path;
    while *path as i32 != '/' as i32 && *path as i32 != 0 as i32 {
        path = path.offset(1)
    }
    len = path.wrapping_offset_from(s) as i64 as i32;
    if len >= DIRSIZ as i32 {
        ptr::copy(s as *const libc::c_void, name as *mut libc::c_void, DIRSIZ);
    } else {
        ptr::copy(
            s as *const libc::c_void,
            name as *mut libc::c_void,
            len as usize,
        );
        *name.offset(len as isize) = 0 as i32 as libc::c_char
    }
    while *path as i32 == '/' as i32 {
        path = path.offset(1)
    }
    path
}

/// Look up and return the inode for a path name.
/// If parent != 0, return the inode for the parent and copy the final
/// path element into name, which must have room for DIRSIZ bytes.
/// Must be called inside a transaction since it calls iput().
unsafe fn namex(
    mut path: *mut libc::c_char,
    mut nameiparent_0: i32,
    mut name: *mut libc::c_char,
) -> *mut inode {
    let mut ip: *mut inode = ptr::null_mut();
    let mut next: *mut inode = ptr::null_mut();
    if *path as i32 == '/' as i32 {
        ip = iget(ROOTDEV as u32, ROOTINO as u32)
    } else {
        ip = (*(*myproc()).cwd).idup()
    }
    loop {
        path = skipelem(path, name);
        if path.is_null() {
            break;
        }
        ilock(ip);
        if (*ip).typ as i32 != T_DIR {
            iunlockput(ip);
            return ptr::null_mut();
        }
        if nameiparent_0 != 0 && *path as i32 == '\u{0}' as i32 {
            // Stop one level early.
            iunlock(ip);
            return ip;
        }
        next = dirlookup(ip, name, ptr::null_mut());
        if next.is_null() {
            iunlockput(ip);
            return ptr::null_mut();
        }
        iunlockput(ip);
        ip = next
    }
    if nameiparent_0 != 0 {
        iput(ip);
        return ptr::null_mut();
    }
    ip
}

pub unsafe fn namei(mut path: *mut libc::c_char) -> *mut inode {
    let mut name: [libc::c_char; DIRSIZ] = [0; DIRSIZ];
    namex(path, 0 as i32, name.as_mut_ptr())
}

pub unsafe fn nameiparent(mut path: *mut libc::c_char, mut name: *mut libc::c_char) -> *mut inode {
    namex(path, 1 as i32, name)
}<|MERGE_RESOLUTION|>--- conflicted
+++ resolved
@@ -18,11 +18,7 @@
     param::{NINODE, ROOTDEV},
     printf::panic,
     proc::{either_copyin, either_copyout, myproc},
-<<<<<<< HEAD
     sleeplock::Sleeplock,
-=======
-    sleeplock::{acquiresleep, holdingsleep, initsleeplock, releasesleep, Sleeplock},
->>>>>>> 6f2c5843
     spinlock::Spinlock,
     stat::{Stat, T_DIR},
     string::{strncmp, strncpy},
@@ -462,21 +458,13 @@
         // inode has no links and no other references: truncate and free.
         // ip->ref == 1 means no other process can have ip locked,
         // so this acquiresleep() won't block (or deadlock).
-<<<<<<< HEAD
         (*ip).lock.acquire();
-=======
-        acquiresleep(&mut (*ip).lock);
->>>>>>> 6f2c5843
         icache.lock.release();
         itrunc(ip);
         (*ip).typ = 0 as i32 as i16;
         (*ip).update();
         (*ip).valid = 0 as i32;
-<<<<<<< HEAD
         (*ip).lock.release();
-=======
-        releasesleep(&mut (*ip).lock);
->>>>>>> 6f2c5843
         icache.lock.acquire();
     }
     (*ip).ref_0 -= 1;
