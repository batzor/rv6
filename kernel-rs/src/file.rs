//! Support functions for system calls that involve file descriptors.

use crate::{
    arena::{Arena, ArenaObject, ArrayArena, Rc},
    fs::RcInode,
    kernel::kernel,
    param::{BSIZE, MAXOPBLOCKS, NFILE},
    pipe::AllocatedPipe,
    proc::{myproc, Proc},
    spinlock::Spinlock,
    stat::Stat,
    vm::UVAddr,
};
use core::{cell::UnsafeCell, cmp, convert::TryFrom, mem, ops::Deref, slice};

pub struct File {
    pub typ: FileType,
    readable: bool,
    writable: bool,
}

// TODO: will be infered as we wrap *mut Pipe and *mut Inode.
unsafe impl Send for File {}

pub enum FileType {
    None,
    Pipe { pipe: AllocatedPipe },
    Inode { ip: RcInode, off: UnsafeCell<u32> },
    Device { ip: RcInode, major: u16 },
}

impl Default for FileType {
    fn default() -> Self {
        Self::None
    }
}

/// map major device number to device functions.
#[derive(Copy, Clone)]
pub struct Devsw {
    pub read: Option<unsafe fn(_: UVAddr, _: i32) -> i32>,
    pub write: Option<unsafe fn(_: UVAddr, _: i32) -> i32>,
}

#[derive(Clone)]
pub struct FTableTag {}

impl Deref for FTableTag {
    type Target = Spinlock<ArrayArena<File, NFILE>>;

    fn deref(&self) -> &Self::Target {
        &kernel().ftable
    }
}

pub type RcFile = Rc<<FTableTag as Deref>::Target, FTableTag>;

impl RcFile {
    /// Allocate a file structure.
    pub fn alloc(typ: FileType, readable: bool, writable: bool) -> Option<Self> {
        // TODO: idiomatic initialization.
        FTableTag {}.alloc(|p| {
            *p = File::new(typ, readable, writable);
        })
    }
}

impl File {
    pub const fn new(typ: FileType, readable: bool, writable: bool) -> Self {
        Self {
            typ,
            readable,
            writable,
        }
    }

    pub const fn zero() -> Self {
        Self::new(FileType::None, false, false)
    }

    /// Get metadata about file self.
    /// addr is a user virtual address, pointing to a struct stat.
    pub unsafe fn stat(&self, addr: UVAddr) -> Result<(), ()> {
        let p: *mut Proc = myproc();

        match &self.typ {
            FileType::Inode { ip, .. } | FileType::Device { ip, .. } => {
                let mut st = ip.stat();
                (*(*p).data.get()).pagetable.copyout(
                    addr,
                    slice::from_raw_parts_mut(
                        &mut st as *mut Stat as *mut u8,
                        mem::size_of::<Stat>() as usize,
                    ),
                )
            }
            _ => Err(()),
        }
    }

    /// Read from file self.
    /// addr is a user virtual address.
    pub unsafe fn read(&self, addr: UVAddr, n: i32) -> Result<usize, ()> {
        if !self.readable {
            return Err(());
        }

        match &self.typ {
            FileType::Pipe { pipe } => pipe.read(addr, usize::try_from(n).unwrap_or(0)),
            FileType::Inode { ip, off } => {
                let tx = kernel().fs().begin_transaction();
                let mut ip = ip.deref().lock(&tx);
                let curr_off = *off.get();
                let ret = ip.read(addr, curr_off, n as u32);
                if let Ok(v) = ret {
                    *off.get() = curr_off.wrapping_add(v as u32);
                }
                drop(ip);
                ret
            }
            FileType::Device { major, .. } => kernel()
                .devsw
                .get(*major as usize)
                .and_then(|dev| Some(dev.read?(addr, n) as usize))
                .ok_or(()),
            FileType::None => panic!("File::read"),
        }
    }
    /// Write to file self.
    /// addr is a user virtual address.
    pub unsafe fn write(&self, addr: UVAddr, n: i32) -> Result<usize, ()> {
        if !self.writable {
            return Err(());
        }

        match &self.typ {
            FileType::Pipe { pipe } => pipe.write(addr, usize::try_from(n).unwrap_or(0)),
            FileType::Inode { ip, off } => {
                // write a few blocks at a time to avoid exceeding
                // the maximum log transaction size, including
                // i-node, indirect block, allocation blocks,
                // and 2 blocks of slop for non-aligned writes.
                // this really belongs lower down, since write()
                // might be writing a device like the console.
                let max = (MAXOPBLOCKS - 1 - 1 - 2) / 2 * BSIZE;
<<<<<<< HEAD
                for bytes_written in (0..n).step_by(max) {
                    let bytes_to_write = cmp::min(n - bytes_written, max as i32);
                    let tx = kernel().fs().begin_transaction();
                    let mut ip = ip.deref().lock(&tx);
=======

                // TODO(@kimjungwow) : To pass copyin() usertest, I reflect the commit on Nov 5, 2020 (below link).
                // https://github.com/mit-pdos/xv6-riscv/commit/5e392531c07966fd8a6bee50e3e357c553fb2a2f
                // This comment will be removed as we fetch upstream(mit-pdos)
                let mut bytes_written: usize = 0;
                while bytes_written < n as usize {
                    let bytes_to_write = cmp::min(n as usize - bytes_written, max);
                    let _tx = kernel().fs().begin_transaction();
                    let mut ip = ip.deref().lock();
>>>>>>> 53d87f7a
                    let curr_off = *off.get();
                    let r = ip
                        .write(
                            addr + bytes_written as usize,
                            curr_off,
                            bytes_to_write as u32,
                        )
                        .map(|v| {
                            *off.get() = curr_off.wrapping_add(v as u32);
                            v
                        })?;
                    if r != bytes_to_write as usize {
                        break;
                    }
                    bytes_written += r;
                }
                if bytes_written != n as usize {
                    return Err(());
                }
                Ok(n as usize)
            }
            FileType::Device { major, .. } => kernel()
                .devsw
                .get(*major as usize)
                .and_then(|dev| Some(dev.write?(addr, n) as usize))
                .ok_or(()),
            FileType::None => panic!("File::read"),
        }
    }
}

impl ArenaObject for File {
    fn finalize<'s, A: Arena>(&'s mut self, guard: &'s mut A::Guard<'_>) {
        A::reacquire_after(guard, || {
            let typ = mem::replace(&mut self.typ, FileType::None);
            match typ {
                FileType::Pipe { mut pipe } => unsafe { pipe.close(self.writable) },
                FileType::Inode { ip, .. } | FileType::Device { ip, .. } => {
                    let _tx = kernel().fs().begin_transaction();
                    drop(ip);
                }
                _ => (),
            }
        });
    }
}<|MERGE_RESOLUTION|>--- conflicted
+++ resolved
@@ -143,12 +143,6 @@
                 // this really belongs lower down, since write()
                 // might be writing a device like the console.
                 let max = (MAXOPBLOCKS - 1 - 1 - 2) / 2 * BSIZE;
-<<<<<<< HEAD
-                for bytes_written in (0..n).step_by(max) {
-                    let bytes_to_write = cmp::min(n - bytes_written, max as i32);
-                    let tx = kernel().fs().begin_transaction();
-                    let mut ip = ip.deref().lock(&tx);
-=======
 
                 // TODO(@kimjungwow) : To pass copyin() usertest, I reflect the commit on Nov 5, 2020 (below link).
                 // https://github.com/mit-pdos/xv6-riscv/commit/5e392531c07966fd8a6bee50e3e357c553fb2a2f
@@ -156,9 +150,8 @@
                 let mut bytes_written: usize = 0;
                 while bytes_written < n as usize {
                     let bytes_to_write = cmp::min(n as usize - bytes_written, max);
-                    let _tx = kernel().fs().begin_transaction();
-                    let mut ip = ip.deref().lock();
->>>>>>> 53d87f7a
+                    let tx = kernel().fs().begin_transaction();
+                    let mut ip = ip.deref().lock(&tx);
                     let curr_off = *off.get();
                     let r = ip
                         .write(
