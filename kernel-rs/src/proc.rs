use crate::libc;
use crate::{
<<<<<<< HEAD
    file::{inode, File},
    libc,
    memlayout::{TRAMPOLINE, TRAPFRAME},
    param::{NOFILE, NPROC, ROOTDEV},
    riscv::{intr_get, intr_on, pagetable_t, r_tp, PGSIZE, PTE_R, PTE_W, PTE_X},
    spinlock::{acquire, holding, initlock, release, Spinlock},
=======
    file::{fileclose, filedup, inode, File},
    fs::{fsinit, idup, iput, namei},
    kalloc::{kalloc, kfree},
    log::{begin_op, end_op},
    printf::{panic, printf},
    riscv::{r_sstatus, w_sstatus, SSTATUS_SIE},
    spinlock::{acquire, holding, initlock, pop_off, push_off, release, Spinlock},
    string::{memmove, memset, safestrcpy},
    trap::usertrapret,
    vm::{
        copyin, copyout, kvminithart, kvmmap, mappages, uvmalloc, uvmcopy, uvmcreate, uvmdealloc,
        uvmfree, uvminit, uvmunmap,
    },
>>>>>>> a51db6db
};
use core::ptr;
extern "C" {
    // swtch.S
    #[no_mangle]
    fn swtch(_: *mut context, _: *mut context);
    // trampoline.S
    #[no_mangle]
    static mut trampoline: [libc::c_char; 0];
}
#[derive(Copy, Clone)]
pub struct cpu {
    pub proc_0: *mut proc_0,
    pub scheduler: context,
    pub noff: i32,
    pub intena: i32,
}
/// Saved registers for kernel context switches.
#[derive(Copy, Clone)]
#[repr(C)]
pub struct context {
    pub ra: u64,
    pub sp: u64,
    pub s0: u64,
    pub s1: u64,
    pub s2: u64,
    pub s3: u64,
    pub s4: u64,
    pub s5: u64,
    pub s6: u64,
    pub s7: u64,
    pub s8: u64,
    pub s9: u64,
    pub s10: u64,
    pub s11: u64,
}
/// Per-process state
#[derive(Copy, Clone)]
#[repr(C)]
pub struct proc_0 {
    pub lock: Spinlock,
    pub state: procstate,
    pub parent: *mut proc_0,
    pub chan: *mut libc::c_void,
    pub killed: i32,
    pub xstate: i32,
    pub pid: i32,
    pub kstack: u64,
    pub sz: u64,
    pub pagetable: pagetable_t,
    pub tf: *mut trapframe,
    pub context: context,
    pub ofile: [*mut File; 16],
    pub cwd: *mut inode,
    pub name: [libc::c_char; 16],
}
/// Were interrupts enabled before push_off()?
/// per-process data for the trap handling code in trampoline.S.
/// sits in a page by itself just under the trampoline page in the
/// user page table. not specially mapped in the kernel page table.
/// the sscratch register points here.
/// uservec in trampoline.S saves user registers in the trapframe,
/// then initializes registers from the trapframe's
/// kernel_sp, kernel_hartid, kernel_satp, and jumps to kernel_trap.
/// usertrapret() and userret in trampoline.S set up
/// the trapframe's kernel_*, restore user registers from the
/// trapframe, switch to the user page table, and enter user space.
/// the trapframe includes callee-saved user registers like s0-s11 because the
/// return-to-user path via usertrapret() doesn't return through
/// the entire kernel call stack.
#[derive(Copy, Clone)]
#[repr(C)]
pub struct trapframe {
    pub kernel_satp: u64,
    pub kernel_sp: u64,
    pub kernel_trap: u64,
    pub epc: u64,
    pub kernel_hartid: u64,
    pub ra: u64,
    pub sp: u64,
    pub gp: u64,
    pub tp: u64,
    pub t0: u64,
    pub t1: u64,
    pub t2: u64,
    pub s0: u64,
    pub s1: u64,
    pub a0: u64,
    pub a1: u64,
    pub a2: u64,
    pub a3: u64,
    pub a4: u64,
    pub a5: u64,
    pub a6: u64,
    pub a7: u64,
    pub s2: u64,
    pub s3: u64,
    pub s4: u64,
    pub s5: u64,
    pub s6: u64,
    pub s7: u64,
    pub s8: u64,
    pub s9: u64,
    pub s10: u64,
    pub s11: u64,
    pub t3: u64,
    pub t4: u64,
    pub t5: u64,
    pub t6: u64,
}
pub type procstate = u32;
pub const ZOMBIE: procstate = 4;
pub const RUNNING: procstate = 3;
pub const RUNNABLE: procstate = 2;
pub const SLEEPING: procstate = 1;
pub const UNUSED: procstate = 0;
<<<<<<< HEAD
=======
pub const NPROC: i32 = 64 as i32;
// maximum number of processes
// maximum number of CPUs
pub const NOFILE: i32 = 16 as i32;
// open files per process
// open files per system
// maximum number of active i-nodes
// maximum major device number
pub const ROOTDEV: i32 = 1 as i32;
// Physical memory layout
// qemu -machine virt is set up like this,
// based on qemu's hw/riscv/virt.c:
//
// 00001000 -- boot ROM, provided by qemu
// 02000000 -- CLINT
// 0C000000 -- PLIC
// 10000000 -- uart0
// 10001000 -- virtio disk
// 80000000 -- boot ROM jumps here in machine mode
//             -kernel loads the kernel here
// unused RAM after 80000000.
// the kernel uses physical memory thus:
// 80000000 -- entry.S, then kernel text and data
// end -- start of kernel page allocation area
// PHYSTOP -- end RAM used by the kernel
// qemu puts UART registers here in physical memory.
// virtio mmio interface
// local interrupt controller, which contains the timer.
// cycles since boot.
// qemu puts programmable interrupt controller here.
// the kernel expects there to be RAM
// for use by the kernel and user pages
// from physical address 0x80000000 to PHYSTOP.
// map the trampoline page to the highest address,
// in both user and kernel space.
pub const TRAMPOLINE: i64 = MAXVA - PGSIZE as i64;
// map kernel stacks beneath the trampoline,
// each surrounded by invalid guard pages.
// User memory layout.
// Address zero first:
//   text
//   original data and bss
//   fixed-size stack
//   expandable heap
//   ...
//   TRAPFRAME (p->tf, used by the trampoline)
//   TRAMPOLINE (the same page as in the kernel)
pub const TRAPFRAME: i64 = TRAMPOLINE - PGSIZE as i64;
// Supervisor Interrupt Enable
pub const SIE_SEIE: i64 = (1 as i64) << 9 as i32;
// external
pub const SIE_STIE: i64 = (1 as i64) << 5 as i32;
// timer
pub const SIE_SSIE: i64 = (1 as i64) << 1 as i32;
/// software
#[inline]
unsafe extern "C" fn r_sie() -> u64 {
    let mut x: u64 = 0;
    llvm_asm!("csrr $0, sie" : "=r" (x) : : : "volatile");
    x
}
#[inline]
unsafe extern "C" fn w_sie(mut x: u64) {
    llvm_asm!("csrw sie, $0" : : "r" (x) : : "volatile");
}
/// enable device interrupts
#[inline]
unsafe extern "C" fn intr_on() {
    w_sie(r_sie() | SIE_SEIE as u64 | SIE_STIE as u64 | SIE_SSIE as u64);
    w_sstatus(r_sstatus() | SSTATUS_SIE as u64);
}
/// are device interrupts enabled?
#[inline]
unsafe extern "C" fn intr_get() -> i32 {
    let mut x: u64 = r_sstatus();
    (x & SSTATUS_SIE as u64 != 0 as i32 as u64) as i32
}
/// read and write tp, the thread pointer, which holds
/// this core's hartid (core number), the index into cpus[].
#[inline]
unsafe extern "C" fn r_tp() -> u64 {
    let mut x: u64 = 0;
    llvm_asm!("mv $0, tp" : "=r" (x) : : : "volatile");
    x
}
pub const PGSIZE: i32 = 4096 as i32;
// bytes per page
// bits of offset within a page
// valid
pub const PTE_R: i64 = (1 as i64) << 1 as i32;
pub const PTE_W: i64 = (1 as i64) << 2 as i32;
pub const PTE_X: i64 = (1 as i64) << 3 as i32;
// 1 -> user can access
// shift a physical address to the right place for a PTE.
// extract the three 9-bit page table indices from a virtual address.
// 9 bits
// one beyond the highest possible virtual address.
// MAXVA is actually one bit less than the max allowed by
// Sv39, to avoid having to sign-extend virtual addresses
// that have the high bit set.
pub const MAXVA: i64 = (1 as i64) << (9 as i32 + 9 as i32 + 9 as i32 + 12 as i32 - 1 as i32);
>>>>>>> a51db6db
#[no_mangle]
pub static mut cpus: [cpu; 8] = [cpu {
    proc_0: ptr::null_mut(),
    scheduler: context {
        ra: 0,
        sp: 0,
        s0: 0,
        s1: 0,
        s2: 0,
        s3: 0,
        s4: 0,
        s5: 0,
        s6: 0,
        s7: 0,
        s8: 0,
        s9: 0,
        s10: 0,
        s11: 0,
    },
    noff: 0,
    intena: 0,
}; 8];
#[export_name = "proc"]
pub static mut proc: [proc_0; 64] = [proc_0 {
    lock: Spinlock {
        locked: 0,
        name: 0 as *const libc::c_char as *mut libc::c_char,
        cpu: 0 as *const cpu as *mut cpu,
    },
    state: UNUSED,
    parent: ptr::null_mut(),
    chan: 0 as *const libc::c_void as *mut libc::c_void,
    killed: 0,
    xstate: 0,
    pid: 0,
    kstack: 0,
    sz: 0,
    pagetable: 0 as *const u64 as *mut u64,
    tf: 0 as *const trapframe as *mut trapframe,
    context: context {
        ra: 0,
        sp: 0,
        s0: 0,
        s1: 0,
        s2: 0,
        s3: 0,
        s4: 0,
        s5: 0,
        s6: 0,
        s7: 0,
        s8: 0,
        s9: 0,
        s10: 0,
        s11: 0,
    },
    ofile: [0 as *const File as *mut File; 16],
    cwd: 0 as *const inode as *mut inode,
    name: [0; 16],
}; 64];
#[no_mangle]
pub static mut initproc: *mut proc_0 = ptr::null_mut();
#[no_mangle]
pub static mut nextpid: i32 = 1;
#[no_mangle]
pub static mut pid_lock: Spinlock = Spinlock {
    locked: 0,
    name: 0 as *const libc::c_char as *mut libc::c_char,
    cpu: 0 as *const cpu as *mut cpu,
};
// trampoline.S
#[no_mangle]
pub unsafe extern "C" fn procinit() {
    let mut p: *mut proc_0 = ptr::null_mut();
    initlock(
        &mut pid_lock,
        b"nextpid\x00" as *const u8 as *const libc::c_char as *mut libc::c_char,
    );
    p = proc.as_mut_ptr();
    while p < &mut *proc.as_mut_ptr().offset(NPROC as isize) as *mut proc_0 {
        initlock(
            &mut (*p).lock,
            b"proc\x00" as *const u8 as *const libc::c_char as *mut libc::c_char,
        );
        // Allocate a page for the process's kernel stack.
        // Map it high in memory, followed by an invalid
        // guard page.
        let mut pa: *mut libc::c_char = kalloc() as *mut libc::c_char;
        if pa.is_null() {
            panic(b"kalloc\x00" as *const u8 as *const libc::c_char as *mut libc::c_char);
        }
        let mut va: u64 = (TRAMPOLINE
            - ((p.wrapping_offset_from(proc.as_mut_ptr()) as i64 as i32 + 1 as i32)
                * 2 as i32
                * PGSIZE) as i64) as u64;
        kvmmap(va, pa as u64, PGSIZE as u64, (PTE_R | PTE_W) as i32);
        (*p).kstack = va;
        p = p.offset(1)
    }
    kvminithart();
}
/// Must be called with interrupts disabled,
/// to prevent race with process being moved
/// to a different CPU.
#[no_mangle]
pub unsafe extern "C" fn cpuid() -> i32 {
    let mut id: i32 = r_tp() as i32;
    id
}
/// Return this CPU's cpu struct.
/// Interrupts must be disabled.
#[no_mangle]
pub unsafe extern "C" fn mycpu() -> *mut cpu {
    let mut id: i32 = cpuid();
    let mut c: *mut cpu = &mut *cpus.as_mut_ptr().offset(id as isize) as *mut cpu;
    c
}
/// Return the current struct proc *, or zero if none.
#[no_mangle]
pub unsafe extern "C" fn myproc() -> *mut proc_0 {
    push_off();
    let mut c: *mut cpu = mycpu();
    let mut p: *mut proc_0 = (*c).proc_0;
    pop_off();
    p
}
#[no_mangle]
pub unsafe extern "C" fn allocpid() -> i32 {
    let mut pid: i32 = 0;
    acquire(&mut pid_lock);
    pid = nextpid;
    nextpid += 1;
    release(&mut pid_lock);
    pid
}
/// Look in the process table for an UNUSED proc.
/// If found, initialize state required to run in the kernel,
/// and return with p->lock held.
/// If there are no free procs, return 0.
unsafe extern "C" fn allocproc() -> *mut proc_0 {
    let mut current_block: u64;
    let mut p: *mut proc_0 = ptr::null_mut();
    p = proc.as_mut_ptr();
    loop {
        if p >= &mut *proc.as_mut_ptr().offset(NPROC as isize) as *mut proc_0 {
            current_block = 7815301370352969686;
            break;
        }
        acquire(&mut (*p).lock);
        if (*p).state as u32 == UNUSED as u32 {
            current_block = 17234009953499979309;
            break;
        }
        release(&mut (*p).lock);
        p = p.offset(1)
    }
    match current_block {
        7815301370352969686 => ptr::null_mut(),
        _ => {
            (*p).pid = allocpid();
            // Allocate a trapframe page.
            (*p).tf = kalloc() as *mut trapframe;
            if (*p).tf.is_null() {
                release(&mut (*p).lock);
                return ptr::null_mut();
            }
            // An empty user page table.
            (*p).pagetable = proc_pagetable(p);
            // Set up new context to start executing at forkret,
            // which returns to user space.
            memset(
                &mut (*p).context as *mut context as *mut libc::c_void,
                0 as i32,
                ::core::mem::size_of::<context>() as u64 as u32,
            );
            (*p).context.ra = ::core::mem::transmute::<Option<unsafe extern "C" fn() -> ()>, u64>(
                Some(forkret as unsafe extern "C" fn() -> ()),
            );
            (*p).context.sp = (*p).kstack.wrapping_add(PGSIZE as u64);
            p
        }
    }
}
/// free a proc structure and the data hanging from it,
/// including user pages.
/// p->lock must be held.
unsafe extern "C" fn freeproc(mut p: *mut proc_0) {
    if !(*p).tf.is_null() {
        kfree((*p).tf as *mut libc::c_void);
    }
    (*p).tf = ptr::null_mut();
    if !(*p).pagetable.is_null() {
        proc_freepagetable((*p).pagetable, (*p).sz);
    }
    (*p).pagetable = 0 as pagetable_t;
    (*p).sz = 0 as i32 as u64;
    (*p).pid = 0 as i32;
    (*p).parent = ptr::null_mut();
    (*p).name[0 as i32 as usize] = 0 as i32 as libc::c_char;
    (*p).chan = ptr::null_mut();
    (*p).killed = 0 as i32;
    (*p).xstate = 0 as i32;
    (*p).state = UNUSED;
}
/// Create a page table for a given process,
/// with no user pages, but with trampoline pages.
#[no_mangle]
pub unsafe extern "C" fn proc_pagetable(mut p: *mut proc_0) -> pagetable_t {
    let mut pagetable: pagetable_t = ptr::null_mut();
    // An empty page table.
    pagetable = uvmcreate();
    // map the trampoline code (for system call return)
    // at the highest user virtual address.
    // only the supervisor uses it, on the way
    // to/from user space, so not PTE_U.
    mappages(
        pagetable,
        TRAMPOLINE as u64,
        PGSIZE as u64,
        trampoline.as_mut_ptr() as u64,
        (PTE_R | PTE_X) as i32,
    );
    // map the trapframe just below TRAMPOLINE, for trampoline.S.
    mappages(
        pagetable,
        TRAPFRAME as u64,
        PGSIZE as u64,
        (*p).tf as u64,
        (PTE_R | PTE_W) as i32,
    );
    pagetable
}
/// Free a process's page table, and free the
/// physical memory it refers to.
#[no_mangle]
pub unsafe extern "C" fn proc_freepagetable(mut pagetable: pagetable_t, mut sz: u64) {
    uvmunmap(pagetable, TRAMPOLINE as u64, PGSIZE as u64, 0 as i32);
    uvmunmap(pagetable, TRAPFRAME as u64, PGSIZE as u64, 0 as i32);
    if sz > 0 as i32 as u64 {
        uvmfree(pagetable, sz);
    };
}
// a user program that calls exec("/init")
// od -t xC initcode
#[no_mangle]
pub static mut initcode: [u8; 51] = [
    0x17 as u8, 0x5 as u8, 0 as u8, 0 as u8, 0x13 as u8, 0x5 as u8, 0x5 as u8, 0x2 as u8,
    0x97 as u8, 0x5 as u8, 0 as u8, 0 as u8, 0x93 as u8, 0x85 as u8, 0x5 as u8, 0x2 as u8,
    0x9d as u8, 0x48 as u8, 0x73 as u8, 0 as u8, 0 as u8, 0 as u8, 0x89 as u8, 0x48 as u8,
    0x73 as u8, 0 as u8, 0 as u8, 0 as u8, 0xef as u8, 0xf0 as u8, 0xbf as u8, 0xff as u8,
    0x2f as u8, 0x69 as u8, 0x6e as u8, 0x69 as u8, 0x74 as u8, 0 as u8, 0 as u8, 0x1 as u8,
    0x20 as u8, 0 as u8, 0 as u8, 0 as u8, 0 as u8, 0 as u8, 0 as u8, 0 as u8, 0 as u8, 0 as u8,
    0 as u8,
];
/// Set up first user process.
#[no_mangle]
pub unsafe extern "C" fn userinit() {
    let mut p: *mut proc_0 = ptr::null_mut();
    p = allocproc();
    initproc = p;
    // allocate one user page and copy init's instructions
    // and data into it.
    uvminit(
        (*p).pagetable,
        initcode.as_mut_ptr(),
        ::core::mem::size_of::<[u8; 51]>() as u64 as u32,
    );
    (*p).sz = PGSIZE as u64;
    // prepare for the very first "return" from kernel to user.
    (*(*p).tf).epc = 0 as i32 as u64; // user program counter
    (*(*p).tf).sp = PGSIZE as u64; // user stack pointer
    safestrcpy(
        (*p).name.as_mut_ptr(),
        b"initcode\x00" as *const u8 as *const libc::c_char,
        ::core::mem::size_of::<[libc::c_char; 16]>() as u64 as i32,
    );
    (*p).cwd = namei(b"/\x00" as *const u8 as *const libc::c_char as *mut libc::c_char);
    (*p).state = RUNNABLE;
    release(&mut (*p).lock);
}
/// Grow or shrink user memory by n bytes.
/// Return 0 on success, -1 on failure.
#[no_mangle]
pub unsafe extern "C" fn growproc(mut n: i32) -> i32 {
    let mut sz: u32 = 0;
    let mut p: *mut proc_0 = myproc();
    sz = (*p).sz as u32;
    if n > 0 as i32 {
        sz = uvmalloc((*p).pagetable, sz as u64, sz.wrapping_add(n as u32) as u64) as u32;
        if sz == 0 as i32 as u32 {
            return -(1 as i32);
        }
    } else if n < 0 as i32 {
        sz = uvmdealloc((*p).pagetable, sz as u64, sz.wrapping_add(n as u32) as u64) as u32
    }
    (*p).sz = sz as u64;
    0 as i32
}
/// Create a new process, copying the parent.
/// Sets up child kernel stack to return as if from fork() system call.
#[no_mangle]
pub unsafe extern "C" fn fork() -> i32 {
    let mut i: i32 = 0;
    let mut pid: i32 = 0;
    let mut np: *mut proc_0 = ptr::null_mut();
    let mut p: *mut proc_0 = myproc();
    // Allocate process.
    np = allocproc();
    if np.is_null() {
        return -(1 as i32);
    }
    // Copy user memory from parent to child.
    if uvmcopy((*p).pagetable, (*np).pagetable, (*p).sz) < 0 as i32 {
        freeproc(np);
        release(&mut (*np).lock);
        return -(1 as i32);
    }
    (*np).sz = (*p).sz;
    (*np).parent = p;
    // copy saved user registers.
    *(*np).tf = *(*p).tf;
    // Cause fork to return 0 in the child.
    (*(*np).tf).a0 = 0 as i32 as u64;
    // increment reference counts on open file descriptors.
    i = 0 as i32;
    while i < NOFILE {
        if !(*p).ofile[i as usize].is_null() {
            (*np).ofile[i as usize] = filedup((*p).ofile[i as usize])
        }
        i += 1
    }
    (*np).cwd = idup((*p).cwd);
    safestrcpy(
        (*np).name.as_mut_ptr(),
        (*p).name.as_mut_ptr(),
        ::core::mem::size_of::<[libc::c_char; 16]>() as u64 as i32,
    );
    pid = (*np).pid;
    (*np).state = RUNNABLE;
    release(&mut (*np).lock);
    pid
}
/// Pass p's abandoned children to init.
/// Caller must hold p->lock.
#[no_mangle]
pub unsafe extern "C" fn reparent(mut p: *mut proc_0) {
    let mut pp: *mut proc_0 = ptr::null_mut();
    pp = proc.as_mut_ptr();
    while pp < &mut *proc.as_mut_ptr().offset(NPROC as isize) as *mut proc_0 {
        // this code uses pp->parent without holding pp->lock.
        // acquiring the lock first could cause a deadlock
        // if pp or a child of pp were also in exit()
        // and about to try to lock p.
        if (*pp).parent == p {
            // pp->parent can't change between the check and the acquire()
            // because only the parent changes it, and we're the parent.
            acquire(&mut (*pp).lock);
            (*pp).parent = initproc;
            // we should wake up init here, but that would require
            // initproc->lock, which would be a deadlock, since we hold
            // the lock on one of init's children (pp). this is why
            // exit() always wakes init (before acquiring any locks).
            release(&mut (*pp).lock);
        }
        pp = pp.offset(1)
    }
}
/// Exit the current process.  Does not return.
/// An exited process remains in the zombie state
/// until its parent calls wait().
#[no_mangle]
pub unsafe extern "C" fn exit(mut status: i32) {
    let mut p: *mut proc_0 = myproc();
    if p == initproc {
        panic(b"init exiting\x00" as *const u8 as *const libc::c_char as *mut libc::c_char);
    }
    // Close all open files.
    let mut fd: i32 = 0 as i32;
    while fd < NOFILE {
        if !(*p).ofile[fd as usize].is_null() {
            let mut f: *mut File = (*p).ofile[fd as usize];
            fileclose(f);
            (*p).ofile[fd as usize] = 0 as *mut File
        }
        fd += 1
    }
    begin_op();
    iput((*p).cwd);
    end_op();
    (*p).cwd = 0 as *mut inode;
    // we might re-parent a child to init. we can't be precise about
    // waking up init, since we can't acquire its lock once we've
    // spinlock::acquired any other proc lock. so wake up init whether that's
    // necessary or not. init may miss this wakeup, but that seems
    // harmless.
    acquire(&mut (*initproc).lock);
    wakeup1(initproc);
    release(&mut (*initproc).lock);
    // grab a copy of p->parent, to ensure that we unlock the same
    // parent we locked. in case our parent gives us away to init while
    // we're waiting for the parent lock. we may then race with an
    // exiting parent, but the result will be a harmless spurious wakeup
    // to a dead or wrong process; proc structs are never re-allocated
    // as anything else.
    acquire(&mut (*p).lock);
    let mut original_parent: *mut proc_0 = (*p).parent;
    release(&mut (*p).lock);
    // we need the parent's lock in order to wake it up from wait().
    // the parent-then-child rule says we have to lock it first.
    acquire(&mut (*original_parent).lock);
    acquire(&mut (*p).lock);
    // Give any children to init.
    reparent(p);
    // Parent might be sleeping in wait().
    wakeup1(original_parent);
    (*p).xstate = status;
    (*p).state = ZOMBIE;
    release(&mut (*original_parent).lock);
    // Jump into the scheduler, never to return.
    sched();
    panic(b"zombie exit\x00" as *const u8 as *const libc::c_char as *mut libc::c_char);
}
/// Wait for a child process to exit and return its pid.
/// Return -1 if this process has no children.
#[no_mangle]
pub unsafe extern "C" fn wait(mut addr: u64) -> i32 {
    let mut np: *mut proc_0 = ptr::null_mut();
    let mut havekids: i32 = 0;
    let mut pid: i32 = 0;
    let mut p: *mut proc_0 = myproc();
    // hold p->lock for the whole time to avoid lost
    // wakeups from a child's exit().
    acquire(&mut (*p).lock);
    loop {
        // Scan through table looking for exited children.
        havekids = 0 as i32;
        np = proc.as_mut_ptr();
        while np < &mut *proc.as_mut_ptr().offset(NPROC as isize) as *mut proc_0 {
            //DOC: wait-sleep
            // this code uses np->parent without holding np->lock.
            // acquiring the lock first would cause a deadlock,
            // since np might be an ancestor, and we already hold p->lock.
            if (*np).parent == p {
                // np->parent can't change between the check and the acquire()
                // because only the parent changes it, and we're the parent.
                acquire(&mut (*np).lock);
                havekids = 1 as i32;
                if (*np).state as u32 == ZOMBIE as i32 as u32 {
                    // Found one.
                    pid = (*np).pid;
                    if addr != 0 as i32 as u64
                        && copyout(
                            (*p).pagetable,
                            addr,
                            &mut (*np).xstate as *mut i32 as *mut libc::c_char,
                            ::core::mem::size_of::<i32>() as u64,
                        ) < 0 as i32
                    {
                        release(&mut (*np).lock);
                        release(&mut (*p).lock);
                        return -(1 as i32);
                    }
                    freeproc(np);
                    release(&mut (*np).lock);
                    release(&mut (*p).lock);
                    return pid;
                }
                release(&mut (*np).lock);
            }
            np = np.offset(1)
        }
        if havekids == 0 || (*p).killed != 0 {
            release(&mut (*p).lock);
            return -(1 as i32);
        }
        sleep(p as *mut libc::c_void, &mut (*p).lock);
    }
}
/// No point waiting if we don't have any children.
/// Wait for a child to exit.
/// Per-CPU process scheduler.
/// Each CPU calls scheduler() after setting itself up.
/// Scheduler never returns.  It loops, doing:
///  - choose a process to run.
///  - swtch to start running that process.
///  - eventually that process transfers control
///    via swtch back to the scheduler.
#[no_mangle]
pub unsafe extern "C" fn scheduler() -> ! {
    let mut p: *mut proc_0 = ptr::null_mut();
    let mut c: *mut cpu = mycpu();
    (*c).proc_0 = ptr::null_mut();
    loop {
        // Avoid deadlock by ensuring that devices can interrupt.
        intr_on();
        p = proc.as_mut_ptr();
        while p < &mut *proc.as_mut_ptr().offset(NPROC as isize) as *mut proc_0 {
            acquire(&mut (*p).lock);
            if (*p).state as u32 == RUNNABLE as i32 as u32 {
                // Switch to chosen process.  It is the process's job
                // to release its lock and then reacquire it
                // before jumping back to us.
                (*p).state = RUNNING;
                (*c).proc_0 = p;
                swtch(&mut (*c).scheduler, &mut (*p).context);
                // Process is done running for now.
                // It should have changed its p->state before coming back.
                (*c).proc_0 = ptr::null_mut()
            }
            release(&mut (*p).lock);
            p = p.offset(1)
        }
    }
}
/// Switch to scheduler.  Must hold only p->lock
/// and have changed proc->state. Saves and restores
/// intena because intena is a property of this
/// kernel thread, not this CPU. It should
/// be proc->intena and proc->noff, but that would
/// break in the few places where a lock is held but
/// there's no process.
#[no_mangle]
pub unsafe extern "C" fn sched() {
    let mut intena: i32 = 0;
    let mut p: *mut proc_0 = myproc();
    if holding(&mut (*p).lock) == 0 {
        panic(b"sched p->lock\x00" as *const u8 as *const libc::c_char as *mut libc::c_char);
    }
    if (*mycpu()).noff != 1 as i32 {
        panic(b"sched locks\x00" as *const u8 as *const libc::c_char as *mut libc::c_char);
    }
    if (*p).state as u32 == RUNNING as i32 as u32 {
        panic(b"sched running\x00" as *const u8 as *const libc::c_char as *mut libc::c_char);
    }
    if intr_get() != 0 {
        panic(b"sched interruptible\x00" as *const u8 as *const libc::c_char as *mut libc::c_char);
    }
    intena = (*mycpu()).intena;
    swtch(
        &mut (*p).context,
        &mut (*(mycpu as unsafe extern "C" fn() -> *mut cpu)()).scheduler,
    );
    (*mycpu()).intena = intena;
}
/// Give up the CPU for one scheduling round.
#[export_name = "yield"]
pub unsafe extern "C" fn yield_0() {
    let mut p: *mut proc_0 = myproc();
    acquire(&mut (*p).lock);
    (*p).state = RUNNABLE;
    sched();
    release(&mut (*p).lock);
}
/// A fork child's very first scheduling by scheduler()
/// will swtch to forkret.
#[no_mangle]
pub unsafe extern "C" fn forkret() {
    static mut first: i32 = 1 as i32;
    // Still holding p->lock from scheduler.
    release(&mut (*(myproc as unsafe extern "C" fn() -> *mut proc_0)()).lock);
    if first != 0 {
        // File system initialization must be run in the context of a
        // regular process (e.g., because it calls sleep), and thus cannot
        // be run from main().
        first = 0 as i32;
        fsinit(ROOTDEV);
    }
    usertrapret();
}
/// Atomically release lock and sleep on chan.
/// reacquires lock when awakened.
#[no_mangle]
pub unsafe extern "C" fn sleep(mut chan: *mut libc::c_void, mut lk: *mut Spinlock) {
    let mut p: *mut proc_0 = myproc();
    // Must acquire p->lock in order to
    // change p->state and then call sched.
    // Once we hold p->lock, we can be
    // guaranteed that we won't miss any wakeup
    // (wakeup locks p->lock),
    // so it's okay to release lk.
    if lk != &mut (*p).lock as *mut Spinlock {
        //DOC: sleeplock0
        acquire(&mut (*p).lock); //DOC: sleeplock1
        release(lk);
    }
    // Go to sleep.
    (*p).chan = chan;
    (*p).state = SLEEPING;
    sched();
    // Tidy up.
    (*p).chan = ptr::null_mut();
    // reacquire original lock.
    if lk != &mut (*p).lock as *mut Spinlock {
        release(&mut (*p).lock);
        acquire(lk);
    };
}
/// Wake up all processes sleeping on chan.
/// Must be called without any p->lock.
#[no_mangle]
pub unsafe extern "C" fn wakeup(mut chan: *mut libc::c_void) {
    let mut p: *mut proc_0 = ptr::null_mut();
    p = proc.as_mut_ptr();
    while p < &mut *proc.as_mut_ptr().offset(NPROC as isize) as *mut proc_0 {
        acquire(&mut (*p).lock);
        if (*p).state as u32 == SLEEPING as u32 && (*p).chan == chan {
            (*p).state = RUNNABLE
        }
        release(&mut (*p).lock);
        p = p.offset(1)
    }
}
/// Wake up p if it is sleeping in wait(); used by exit().
/// Caller must hold p->lock.
unsafe extern "C" fn wakeup1(mut p: *mut proc_0) {
    if holding(&mut (*p).lock) == 0 {
        panic(b"wakeup1\x00" as *const u8 as *const libc::c_char as *mut libc::c_char);
    }
    if (*p).chan == p as *mut libc::c_void && (*p).state as u32 == SLEEPING as u32 {
        (*p).state = RUNNABLE
    };
}
/// Kill the process with the given pid.
/// The victim won't exit until it tries to return
/// to user space (see usertrap() in trap.c).
#[no_mangle]
pub unsafe extern "C" fn kill(mut pid: i32) -> i32 {
    let mut p: *mut proc_0 = ptr::null_mut();
    p = proc.as_mut_ptr();
    while p < &mut *proc.as_mut_ptr().offset(NPROC as isize) as *mut proc_0 {
        acquire(&mut (*p).lock);
        if (*p).pid == pid {
            (*p).killed = 1 as i32;
            if (*p).state as u32 == SLEEPING as u32 {
                // Wake process from sleep().
                (*p).state = RUNNABLE
            }
            release(&mut (*p).lock);
            return 0 as i32;
        }
        release(&mut (*p).lock);
        p = p.offset(1)
    }
    -1
}
/// Copy to either a user address, or kernel address,
/// depending on usr_dst.
/// Returns 0 on success, -1 on error.
#[no_mangle]
pub unsafe extern "C" fn either_copyout(
    mut user_dst: i32,
    mut dst: u64,
    mut src: *mut libc::c_void,
    mut len: u64,
) -> i32 {
    let mut p: *mut proc_0 = myproc();
    if user_dst != 0 {
        copyout((*p).pagetable, dst, src as *mut libc::c_char, len)
    } else {
        memmove(
            dst as *mut libc::c_char as *mut libc::c_void,
            src,
            len as u32,
        );
        0
    }
}
/// Copy from either a user address, or kernel address,
/// depending on usr_src.
/// Returns 0 on success, -1 on error.
#[no_mangle]
pub unsafe extern "C" fn either_copyin(
    mut dst: *mut libc::c_void,
    mut user_src: i32,
    mut src: u64,
    mut len: u64,
) -> i32 {
    let mut p: *mut proc_0 = myproc();
    if user_src != 0 {
        copyin((*p).pagetable, dst as *mut libc::c_char, src, len)
    } else {
        memmove(
            dst,
            src as *mut libc::c_char as *const libc::c_void,
            len as u32,
        );
        0
    }
}
/// Print a process listing to console.  For debugging.
/// Runs when user types ^P on console.
/// No lock to avoid wedging a stuck machine further.
#[no_mangle]
pub unsafe extern "C" fn procdump() {
    static mut states: [*mut libc::c_char; 5] = [
        b"unused\x00" as *const u8 as *const libc::c_char as *mut libc::c_char,
        b"sleep \x00" as *const u8 as *const libc::c_char as *mut libc::c_char,
        b"runble\x00" as *const u8 as *const libc::c_char as *mut libc::c_char,
        b"run   \x00" as *const u8 as *const libc::c_char as *mut libc::c_char,
        b"zombie\x00" as *const u8 as *const libc::c_char as *mut libc::c_char,
    ];
    let mut p: *mut proc_0 = ptr::null_mut();
    let mut state: *mut libc::c_char = ptr::null_mut();
    printf(b"\n\x00" as *const u8 as *const libc::c_char as *mut libc::c_char);
    p = proc.as_mut_ptr();
    while p < &mut *proc.as_mut_ptr().offset(NPROC as isize) as *mut proc_0 {
        if (*p).state as u32 != UNUSED as i32 as u32 {
            if (*p).state as u32 >= 0 as i32 as u32
                && ((*p).state as u64)
                    < (::core::mem::size_of::<[*mut libc::c_char; 5]>() as u64)
                        .wrapping_div(::core::mem::size_of::<*mut libc::c_char>() as u64)
                && !states[(*p).state as usize].is_null()
            {
                state = states[(*p).state as usize]
            } else {
                state = b"???\x00" as *const u8 as *const libc::c_char as *mut libc::c_char
            }
            printf(
                b"%d %s %s\x00" as *const u8 as *const libc::c_char as *mut libc::c_char,
                (*p).pid,
                state,
                (*p).name.as_mut_ptr(),
            );
            printf(b"\n\x00" as *const u8 as *const libc::c_char as *mut libc::c_char);
        }
        p = p.offset(1)
    }
}<|MERGE_RESOLUTION|>--- conflicted
+++ resolved
@@ -1,19 +1,13 @@
 use crate::libc;
 use crate::{
-<<<<<<< HEAD
-    file::{inode, File},
-    libc,
-    memlayout::{TRAMPOLINE, TRAPFRAME},
-    param::{NOFILE, NPROC, ROOTDEV},
-    riscv::{intr_get, intr_on, pagetable_t, r_tp, PGSIZE, PTE_R, PTE_W, PTE_X},
-    spinlock::{acquire, holding, initlock, release, Spinlock},
-=======
     file::{fileclose, filedup, inode, File},
     fs::{fsinit, idup, iput, namei},
     kalloc::{kalloc, kfree},
     log::{begin_op, end_op},
+    memlayout::{TRAMPOLINE, TRAPFRAME},
+    param::{NOFILE, NPROC, ROOTDEV},
     printf::{panic, printf},
-    riscv::{r_sstatus, w_sstatus, SSTATUS_SIE},
+    riscv::{intr_get, intr_on, pagetable_t, r_tp, PGSIZE, PTE_R, PTE_W, PTE_X},
     spinlock::{acquire, holding, initlock, pop_off, push_off, release, Spinlock},
     string::{memmove, memset, safestrcpy},
     trap::usertrapret,
@@ -21,7 +15,6 @@
         copyin, copyout, kvminithart, kvmmap, mappages, uvmalloc, uvmcopy, uvmcreate, uvmdealloc,
         uvmfree, uvminit, uvmunmap,
     },
->>>>>>> a51db6db
 };
 use core::ptr;
 extern "C" {
@@ -138,110 +131,6 @@
 pub const RUNNABLE: procstate = 2;
 pub const SLEEPING: procstate = 1;
 pub const UNUSED: procstate = 0;
-<<<<<<< HEAD
-=======
-pub const NPROC: i32 = 64 as i32;
-// maximum number of processes
-// maximum number of CPUs
-pub const NOFILE: i32 = 16 as i32;
-// open files per process
-// open files per system
-// maximum number of active i-nodes
-// maximum major device number
-pub const ROOTDEV: i32 = 1 as i32;
-// Physical memory layout
-// qemu -machine virt is set up like this,
-// based on qemu's hw/riscv/virt.c:
-//
-// 00001000 -- boot ROM, provided by qemu
-// 02000000 -- CLINT
-// 0C000000 -- PLIC
-// 10000000 -- uart0
-// 10001000 -- virtio disk
-// 80000000 -- boot ROM jumps here in machine mode
-//             -kernel loads the kernel here
-// unused RAM after 80000000.
-// the kernel uses physical memory thus:
-// 80000000 -- entry.S, then kernel text and data
-// end -- start of kernel page allocation area
-// PHYSTOP -- end RAM used by the kernel
-// qemu puts UART registers here in physical memory.
-// virtio mmio interface
-// local interrupt controller, which contains the timer.
-// cycles since boot.
-// qemu puts programmable interrupt controller here.
-// the kernel expects there to be RAM
-// for use by the kernel and user pages
-// from physical address 0x80000000 to PHYSTOP.
-// map the trampoline page to the highest address,
-// in both user and kernel space.
-pub const TRAMPOLINE: i64 = MAXVA - PGSIZE as i64;
-// map kernel stacks beneath the trampoline,
-// each surrounded by invalid guard pages.
-// User memory layout.
-// Address zero first:
-//   text
-//   original data and bss
-//   fixed-size stack
-//   expandable heap
-//   ...
-//   TRAPFRAME (p->tf, used by the trampoline)
-//   TRAMPOLINE (the same page as in the kernel)
-pub const TRAPFRAME: i64 = TRAMPOLINE - PGSIZE as i64;
-// Supervisor Interrupt Enable
-pub const SIE_SEIE: i64 = (1 as i64) << 9 as i32;
-// external
-pub const SIE_STIE: i64 = (1 as i64) << 5 as i32;
-// timer
-pub const SIE_SSIE: i64 = (1 as i64) << 1 as i32;
-/// software
-#[inline]
-unsafe extern "C" fn r_sie() -> u64 {
-    let mut x: u64 = 0;
-    llvm_asm!("csrr $0, sie" : "=r" (x) : : : "volatile");
-    x
-}
-#[inline]
-unsafe extern "C" fn w_sie(mut x: u64) {
-    llvm_asm!("csrw sie, $0" : : "r" (x) : : "volatile");
-}
-/// enable device interrupts
-#[inline]
-unsafe extern "C" fn intr_on() {
-    w_sie(r_sie() | SIE_SEIE as u64 | SIE_STIE as u64 | SIE_SSIE as u64);
-    w_sstatus(r_sstatus() | SSTATUS_SIE as u64);
-}
-/// are device interrupts enabled?
-#[inline]
-unsafe extern "C" fn intr_get() -> i32 {
-    let mut x: u64 = r_sstatus();
-    (x & SSTATUS_SIE as u64 != 0 as i32 as u64) as i32
-}
-/// read and write tp, the thread pointer, which holds
-/// this core's hartid (core number), the index into cpus[].
-#[inline]
-unsafe extern "C" fn r_tp() -> u64 {
-    let mut x: u64 = 0;
-    llvm_asm!("mv $0, tp" : "=r" (x) : : : "volatile");
-    x
-}
-pub const PGSIZE: i32 = 4096 as i32;
-// bytes per page
-// bits of offset within a page
-// valid
-pub const PTE_R: i64 = (1 as i64) << 1 as i32;
-pub const PTE_W: i64 = (1 as i64) << 2 as i32;
-pub const PTE_X: i64 = (1 as i64) << 3 as i32;
-// 1 -> user can access
-// shift a physical address to the right place for a PTE.
-// extract the three 9-bit page table indices from a virtual address.
-// 9 bits
-// one beyond the highest possible virtual address.
-// MAXVA is actually one bit less than the max allowed by
-// Sv39, to avoid having to sign-extend virtual addresses
-// that have the high bit set.
-pub const MAXVA: i64 = (1 as i64) << (9 as i32 + 9 as i32 + 9 as i32 + 12 as i32 - 1 as i32);
->>>>>>> a51db6db
 #[no_mangle]
 pub static mut cpus: [cpu; 8] = [cpu {
     proc_0: ptr::null_mut(),
