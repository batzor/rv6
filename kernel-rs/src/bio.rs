--- conflicted
+++ resolved
@@ -1,20 +1,13 @@
 use crate::libc;
-<<<<<<< HEAD
-use crate::param::NBUF;
-use crate::proc::cpu;
-use crate::sleeplock::{acquiresleep, holdingsleep, initsleeplock, releasesleep, Sleeplock};
-use crate::spinlock::{acquire, initlock, release, Spinlock};
-use crate::virtio_disk::virtio_disk_rw;
-=======
 use crate::{
     buf::Buf,
+    param::NBUF,
     printf::panic,
     proc::cpu,
     sleeplock::{acquiresleep, holdingsleep, initsleeplock, releasesleep, Sleeplock},
     spinlock::{acquire, initlock, release, Spinlock},
     virtio_disk::virtio_disk_rw,
 };
->>>>>>> a51db6db
 use core::ptr;
 /// Buffer cache.
 ///
