//! Physical memory allocator, for user processes,
//! kernel stacks, page-table pages,
//! and pipe buffers. Allocates whole 4096-byte pages.
use crate::libc;
<<<<<<< HEAD
use crate::{
    memlayout::PHYSTOP,
    printf::{panic, printf},
    riscv::{pgroundup, PGSIZE},
    spinlock::Spinlock,
};
=======
use crate::{memlayout::PHYSTOP, printf::panic, riscv::PGSIZE, spinlock::Spinlock};
>>>>>>> 3e6c1528
use core::ptr;

/// first address after kernel.
/// defined by kernel.ld.
pub static mut end: [u8; 0] = [0; 0];

#[derive(Copy, Clone)]
struct Run {
    next: *mut Run,
}

#[derive(Copy, Clone)]
struct Kmem {
    lock: Spinlock,
    freelist: *mut Run,
}

impl Kmem {
    // TODO: transient measure
    pub const fn zeroed() -> Self {
        Self {
            lock: Spinlock::zeroed(),
            freelist: ptr::null_mut(),
        }
    }
}

static mut kmem: Kmem = Kmem::zeroed();

pub unsafe fn kinit() {
    kmem.lock
        .initlock(b"kmem\x00" as *const u8 as *const libc::c_char as *mut libc::c_char);

    freerange(
        end.as_mut_ptr() as *mut libc::c_void,
        PHYSTOP as *mut libc::c_void,
    );
}

pub unsafe fn freerange(mut pa_start: *mut libc::c_void, mut pa_end: *mut libc::c_void) {
    let mut p = pgroundup(pa_start as usize) as *mut libc::c_char;
    while p.offset(PGSIZE as isize) <= pa_end as *mut libc::c_char {
        kfree(p as *mut libc::c_void);
        p = p.offset(PGSIZE as isize)
    }
}

/// Free the page of physical memory pointed at by v,
/// which normally should have been returned by a
/// call to kalloc().  (The exception is when
/// initializing the allocator; see kinit above.)
pub unsafe fn kfree(mut pa: *mut libc::c_void) {
    let mut r: *mut Run = ptr::null_mut();
    if (pa as usize).wrapping_rem(PGSIZE as usize) != 0
        || (pa as *mut libc::c_char) < end.as_mut_ptr()
        || pa as usize >= PHYSTOP as usize
    {
        panic(b"kfree\x00" as *const u8 as *const libc::c_char as *mut libc::c_char);
    }

    // Fill with junk to catch dangling refs.
    ptr::write_bytes(pa as *mut libc::c_void, 1, PGSIZE as usize);
    r = pa as *mut Run;
    kmem.lock.acquire();
    (*r).next = kmem.freelist;
    kmem.freelist = r;
    kmem.lock.release();
}

/// Allocate one 4096-byte page of physical memory.
/// Returns a pointer that the kernel can use.
/// Returns 0 if the memory cannot be allocated.
pub unsafe fn kalloc() -> *mut libc::c_void {
    let mut r: *mut Run = ptr::null_mut();
    kmem.lock.acquire();
    r = kmem.freelist;
    if !r.is_null() {
        kmem.freelist = (*r).next
    }
    kmem.lock.release();
    if !r.is_null() {
        // fill with junk
        ptr::write_bytes(
            r as *mut libc::c_char as *mut libc::c_void,
            5,
            PGSIZE as usize,
        );
    }
    r as *mut libc::c_void
}<|MERGE_RESOLUTION|>--- conflicted
+++ resolved
@@ -2,16 +2,12 @@
 //! kernel stacks, page-table pages,
 //! and pipe buffers. Allocates whole 4096-byte pages.
 use crate::libc;
-<<<<<<< HEAD
 use crate::{
     memlayout::PHYSTOP,
-    printf::{panic, printf},
+    printf::panic,
     riscv::{pgroundup, PGSIZE},
     spinlock::Spinlock,
 };
-=======
-use crate::{memlayout::PHYSTOP, printf::panic, riscv::PGSIZE, spinlock::Spinlock};
->>>>>>> 3e6c1528
 use core::ptr;
 
 /// first address after kernel.
