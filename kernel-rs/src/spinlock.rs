use crate::{
    proc::{mycpu, Cpu},
    riscv::{intr_get, intr_off, intr_on},
};
use core::cell::UnsafeCell;
use core::marker::PhantomData;
use core::ops::{Deref, DerefMut};
use core::ptr;
use core::sync::atomic::{AtomicBool, Ordering};
/// Mutual exclusion lock.
pub struct RawSpinlock {
    /// Is the lock held?
    locked: AtomicBool,

    /// For debugging:

    /// Name of lock.
    name: &'static str,

    /// The cpu holding the lock.
    cpu: *mut Cpu,
}

impl RawSpinlock {
    // TODO: transient measure
    pub const fn init(name: *mut u8) -> Self {
        Self {
            locked: AtomicBool::new(false),
            name,
            cpu: ptr::null_mut(),
        }
    }

    // will remove after refactor
    pub const fn zeroed() -> Self {
        Self {
            locked: AtomicBool::new(false),
            name: "",
            cpu: ptr::null_mut(),
        }
    }

    /// Mutual exclusion spin locks.
    pub fn initlock(&mut self, name: &'static str) {
        (*self).name = name;
        (*self).locked = AtomicBool::new(false);
        (*self).cpu = ptr::null_mut();
    }

    /// Acquire the lock.
    /// Loops (spins) until the lock is acquired.
    pub unsafe fn acquire(&mut self) {
        // disable interrupts to avoid deadlock.
        push_off();
        if self.holding() != 0 {
            panic!("acquire");
        }

        // On RISC-V, sync_lock_test_and_set turns into an atomic swap:
        //   a5 = 1
        //   s1 = &self->locked
        //   amoswap.w.aq a5, a5, (s1)
        while (*self)
            .locked
            .compare_exchange(false, true, Ordering::Acquire, Ordering::Relaxed)
            .is_err()
        {}

        // Tell the C compiler and the processor to not move loads or stores
        // past this point, to ensure that the critical section's memory
        // references happen after the lock is acquired.
        //
        // TODO(@jeehoon): it's unnecessary.
        //
        // ::core::intrinsics::atomic_fence();

        // Record info about lock acquisition for holding() and debugging.
        (*self).cpu = mycpu();
    }

    /// Release the lock.
    pub unsafe fn release(&mut self) {
        if self.holding() == 0 {
            panic!("release");
        }
        (*self).cpu = ptr::null_mut();

        // Tell the C compiler and the CPU to not move loads or stores
        // past this point, to ensure that all the stores in the critical
        // section are visible to other CPUs before the lock is released.
        // On RISC-V, this turns into a fence instruction.
        //
        // TODO(@jeehoon): it's unnecessary.
        //
        // ::core::intrinsics::atomic_fence();

        // Release the lock, equivalent to lk->locked = 0.
        // This code doesn't use a C assignment, since the C standard
        // implies that an assignment might be implemented with
        // multiple store instructions.
        // On RISC-V, sync_lock_release turns into an atomic swap:
        //   s1 = &lk->locked
        //   amoswap.w zero, zero, (s1)
        (*self).locked.store(false, Ordering::Release);
        pop_off();
    }

    /// Check whether this cpu is holding the lock.
    pub unsafe fn holding(&mut self) -> i32 {
        push_off();
        let r: i32 = ((*self).locked.load(Ordering::Acquire) && (*self).cpu == mycpu()) as i32;
        pop_off();
        r
    }
}

pub struct SpinLockGuard<'s, T> {
    lock: &'s mut Spinlock<T>,
    // token: &'s RawLock<T>,
    _marker: PhantomData<*const ()>,
}

pub struct Spinlock<T> {
    lock: RawSpinlock,
    data: UnsafeCell<T>,
}

impl<T> Spinlock<T> {
<<<<<<< HEAD
    pub const fn new(name: *mut u8, data: T) -> Self {
=======
    pub fn new(name: &'static str, data: T) -> Self {
        let mut lock = RawSpinlock::zeroed();
        lock.initlock(name);
>>>>>>> 2b938476
        Self {
            lock: RawSpinlock::init(name),
            data: UnsafeCell::new(data),
        }
    }

    pub fn into_inner(self) -> T {
        self.data.into_inner()
    }

    pub fn lock(&mut self) -> SpinLockGuard<'_, T> {
        unsafe {
            self.lock.acquire();
        }
        SpinLockGuard {
            lock: self,
            _marker: PhantomData,
        }
    }
}

impl<T> SpinLockGuard<'_, T> {
    pub fn raw(&mut self) -> usize {
        self.lock as *const _ as usize
    }
}

impl<T> Drop for SpinLockGuard<'_, T> {
    fn drop(&mut self) {
        unsafe { self.lock.lock.release() };
    }
}

impl<T> Deref for SpinLockGuard<'_, T> {
    type Target = T;
    fn deref(&self) -> &Self::Target {
        unsafe { &*self.lock.data.get() }
    }
}

impl<T> DerefMut for SpinLockGuard<'_, T> {
    fn deref_mut(&mut self) -> &mut Self::Target {
        unsafe { &mut *self.lock.data.get() }
    }
}

/// push_off/pop_off are like intr_off()/intr_on() except that they are matched:
/// it takes two pop_off()s to undo two push_off()s.  Also, if interrupts
/// are initially off, then push_off, pop_off leaves them off.
pub unsafe fn push_off() {
    let old: i32 = intr_get();
    intr_off();
    if (*(mycpu())).noff == 0 {
        (*(mycpu())).intena = old
    }
    (*(mycpu())).noff += 1;
}
pub unsafe fn pop_off() {
    let mut c: *mut Cpu = mycpu();
    if intr_get() != 0 {
        panic!("pop_off - interruptible");
    }
    (*c).noff -= 1;
    if (*c).noff < 0 {
        panic!("pop_off");
    }
    if (*c).noff == 0 && (*c).intena != 0 {
        intr_on();
    };
<<<<<<< HEAD
=======
}

/// Mutual exclusion lock.
pub struct OldSpinlock {
    /// Is the lock held?
    locked: AtomicBool,

    /// For debugging:

    /// Name of lock.
    name: *mut u8,

    /// The cpu holding the lock.
    cpu: *mut Cpu,
}

impl OldSpinlock {
    // TODO: transient measure
    pub const fn zeroed() -> Self {
        Self {
            locked: AtomicBool::new(false),
            name: ptr::null_mut(),
            cpu: ptr::null_mut(),
        }
    }

    /// Mutual exclusion spin locks.
    pub fn initlock(&mut self, name: *mut u8) {
        (*self).name = name;
        (*self).locked = AtomicBool::new(false);
        (*self).cpu = ptr::null_mut();
    }

    /// Acquire the lock.
    /// Loops (spins) until the lock is acquired.
    pub unsafe fn acquire(&mut self) {
        // disable interrupts to avoid deadlock.
        push_off();
        if self.holding() != 0 {
            panic!("acquire");
        }

        // On RISC-V, sync_lock_test_and_set turns into an atomic swap:
        //   a5 = 1
        //   s1 = &self->locked
        //   amoswap.w.aq a5, a5, (s1)
        while (*self)
            .locked
            .compare_exchange(false, true, Ordering::Acquire, Ordering::Relaxed)
            .is_err()
        {}

        // Tell the C compiler and the processor to not move loads or stores
        // past this point, to ensure that the critical section's memory
        // references happen after the lock is acquired.
        //
        // TODO(@jeehoon): it's unnecessary.
        //
        // ::core::intrinsics::atomic_fence();

        // Record info about lock acquisition for holding() and debugging.
        (*self).cpu = mycpu();
    }

    /// Release the lock.
    pub unsafe fn release(&mut self) {
        if self.holding() == 0 {
            panic!("release");
        }
        (*self).cpu = ptr::null_mut();

        // Tell the C compiler and the CPU to not move loads or stores
        // past this point, to ensure that all the stores in the critical
        // section are visible to other CPUs before the lock is released.
        // On RISC-V, this turns into a fence instruction.
        //
        // TODO(@jeehoon): it's unnecessary.
        //
        // ::core::intrinsics::atomic_fence();

        // Release the lock, equivalent to lk->locked = 0.
        // This code doesn't use a C assignment, since the C standard
        // implies that an assignment might be implemented with
        // multiple store instructions.
        // On RISC-V, sync_lock_release turns into an atomic swap:
        //   s1 = &lk->locked
        //   amoswap.w zero, zero, (s1)
        (*self).locked.store(false, Ordering::Release);
        pop_off();
    }

    /// Check whether this cpu is holding the lock.
    pub unsafe fn holding(&mut self) -> i32 {
        push_off();
        let r: i32 = ((*self).locked.load(Ordering::Acquire) && (*self).cpu == mycpu()) as i32;
        pop_off();
        r
    }
>>>>>>> 2b938476
}<|MERGE_RESOLUTION|>--- conflicted
+++ resolved
@@ -23,7 +23,7 @@
 
 impl RawSpinlock {
     // TODO: transient measure
-    pub const fn init(name: *mut u8) -> Self {
+    pub const fn init(name: &'static str) -> Self {
         Self {
             locked: AtomicBool::new(false),
             name,
@@ -126,13 +126,7 @@
 }
 
 impl<T> Spinlock<T> {
-<<<<<<< HEAD
-    pub const fn new(name: *mut u8, data: T) -> Self {
-=======
-    pub fn new(name: &'static str, data: T) -> Self {
-        let mut lock = RawSpinlock::zeroed();
-        lock.initlock(name);
->>>>>>> 2b938476
+    pub const fn new(name: &'static str, data: T) -> Self {
         Self {
             lock: RawSpinlock::init(name),
             data: UnsafeCell::new(data),
@@ -202,105 +196,4 @@
     if (*c).noff == 0 && (*c).intena != 0 {
         intr_on();
     };
-<<<<<<< HEAD
-=======
-}
-
-/// Mutual exclusion lock.
-pub struct OldSpinlock {
-    /// Is the lock held?
-    locked: AtomicBool,
-
-    /// For debugging:
-
-    /// Name of lock.
-    name: *mut u8,
-
-    /// The cpu holding the lock.
-    cpu: *mut Cpu,
-}
-
-impl OldSpinlock {
-    // TODO: transient measure
-    pub const fn zeroed() -> Self {
-        Self {
-            locked: AtomicBool::new(false),
-            name: ptr::null_mut(),
-            cpu: ptr::null_mut(),
-        }
-    }
-
-    /// Mutual exclusion spin locks.
-    pub fn initlock(&mut self, name: *mut u8) {
-        (*self).name = name;
-        (*self).locked = AtomicBool::new(false);
-        (*self).cpu = ptr::null_mut();
-    }
-
-    /// Acquire the lock.
-    /// Loops (spins) until the lock is acquired.
-    pub unsafe fn acquire(&mut self) {
-        // disable interrupts to avoid deadlock.
-        push_off();
-        if self.holding() != 0 {
-            panic!("acquire");
-        }
-
-        // On RISC-V, sync_lock_test_and_set turns into an atomic swap:
-        //   a5 = 1
-        //   s1 = &self->locked
-        //   amoswap.w.aq a5, a5, (s1)
-        while (*self)
-            .locked
-            .compare_exchange(false, true, Ordering::Acquire, Ordering::Relaxed)
-            .is_err()
-        {}
-
-        // Tell the C compiler and the processor to not move loads or stores
-        // past this point, to ensure that the critical section's memory
-        // references happen after the lock is acquired.
-        //
-        // TODO(@jeehoon): it's unnecessary.
-        //
-        // ::core::intrinsics::atomic_fence();
-
-        // Record info about lock acquisition for holding() and debugging.
-        (*self).cpu = mycpu();
-    }
-
-    /// Release the lock.
-    pub unsafe fn release(&mut self) {
-        if self.holding() == 0 {
-            panic!("release");
-        }
-        (*self).cpu = ptr::null_mut();
-
-        // Tell the C compiler and the CPU to not move loads or stores
-        // past this point, to ensure that all the stores in the critical
-        // section are visible to other CPUs before the lock is released.
-        // On RISC-V, this turns into a fence instruction.
-        //
-        // TODO(@jeehoon): it's unnecessary.
-        //
-        // ::core::intrinsics::atomic_fence();
-
-        // Release the lock, equivalent to lk->locked = 0.
-        // This code doesn't use a C assignment, since the C standard
-        // implies that an assignment might be implemented with
-        // multiple store instructions.
-        // On RISC-V, sync_lock_release turns into an atomic swap:
-        //   s1 = &lk->locked
-        //   amoswap.w zero, zero, (s1)
-        (*self).locked.store(false, Ordering::Release);
-        pop_off();
-    }
-
-    /// Check whether this cpu is holding the lock.
-    pub unsafe fn holding(&mut self) -> i32 {
-        push_off();
-        let r: i32 = ((*self).locked.load(Ordering::Acquire) && (*self).cpu == mycpu()) as i32;
-        pop_off();
-        r
-    }
->>>>>>> 2b938476
 }