--- conflicted
+++ resolved
@@ -5,30 +5,6 @@
     syscall::{argaddr, argint},
     trap::{ticks, tickslock},
 };
-<<<<<<< HEAD
-extern "C" {
-    #[no_mangle]
-    fn exit(_: i32);
-    #[no_mangle]
-    fn fork() -> i32;
-    #[no_mangle]
-    fn growproc(_: i32) -> i32;
-    #[no_mangle]
-    fn kill(_: i32) -> i32;
-    #[no_mangle]
-    fn wait(_: u64) -> i32;
-    // syscall.c
-    #[no_mangle]
-    fn argint(_: i32, _: *mut i32) -> i32;
-    #[no_mangle]
-    fn argaddr(_: i32, _: *mut u64) -> i32;
-    // trap.c
-    #[no_mangle]
-    static mut ticks: u32;
-}
-=======
-pub type pagetable_t = *mut u64;
->>>>>>> a51db6db
 #[no_mangle]
 pub unsafe extern "C" fn sys_exit() -> u64 {
     let mut n: i32 = 0;
