//! Manages the in-memory segment.
//! Any kernel write operations to the disk must be done through this.
//!
//! # How to write something to the disk in the `Lfs`
//!
//! Any kernel write operations to the disk must be done using the `SegManager`'s methods in `Lfs`.
//! That is, when you want to write something new to the disk (ex: create a new inode)
//! or update something already on the disk (ex: update an inode/inode data block/imap),
//! you should
//! 1. lock the `SegManager`,
//! 2. request the `SegManager` for a `Buf`,
//! 3. write on the `Buf`,
//! 4. commit the `SegManager` if it's full, and
//! 5. release all locks.
//!
//! # `add_new_*_block` vs `get_or_add_*_block`
//!
//! The `SegManager` has two types of methods that provides a `(Buf, u32)` pair to the outside.
//! * `add_new_*_block` methods : Always use these methods when allocating a **new**
//!   inode/inode data block/inode indirect block. These methods always allocate a new zeroed disk block.
//! * `get_or_add_*_block` methods : Always use these methods when updating a **previous**
//!   inode/inode data block/inode indirect block/imap block. These methods may allocate a new zeroed disk block or
//!   just return a `Buf` to a previously allocated block if it is still on the segment.
//!     * Using this method lets us reduce the cost to copy the content from an old buf to a new one every time
//!       we write something to the disk. However, using this method may cause a problem if this is the first
//!       time we allocate a disk block for the inode/inode data block/inode indirect map.
//!       If an inode with the same inum was previously finalized but has some of its blocks still on the segment,
//!       then this method may return a one of these instead of a zeroed one. You must use these methods only for updates.
//!
//! # Updating the `Inode` or `Imap`
//!
//! The `SegManager`'s methods does not update the `Imap` by itself. Instead, everytime you use the previously
//! mentioned methods, it returns a `Buf` and a `u32` which holds the disk block number of it.
//! You should manually update the `Inode`'s `addr_direct`/`addr_indirect` field or `Imap`'s mapping
//! using the returned disk block number.
//!
//! # Lock order
//!
//! When acquiring the lock on the `SegManager`, `Imap`, or `Buf` at the same time, it must always done in the order of
//! `SegManager` -> `Imap` -> `Buf`. Otherwise, you may encounter a deadlock.

use core::ptr;

use array_macro::array;
use static_assertions::const_assert;

use crate::{
    bio::{Buf, BufUnlocked},
    hal::hal,
    param::{BSIZE, SEGSIZE, SEGTABLESIZE},
    proc::KernelCtx,
};

/// Entries for the in-memory segment summary.
pub enum SegSumEntry {
    Empty,
    /// Inode.
    Inode {
        inum: u32,
        buf: BufUnlocked,
    },
    /// Data block of an inode.
    DataBlock {
        inum: u32,
        block_no: u32,
        buf: BufUnlocked,
    },
    /// The block that stores the mapping for all indirect data blocks of an inode.
    IndirectMap {
        inum: u32,
        buf: BufUnlocked,
    },
    /// Imap.
    Imap {
        block_no: u32,
        buf: BufUnlocked,
    },
}

/// On-disk segment summary entry structure.
#[repr(C)]
struct DSegSumEntry {
    /// 0: empty, 1: inode, 2: data block, 3: imap block
    block_type: u32,
    inum: u32,
    block_no: u32,
}

/// On-disk segment summary structure.
#[repr(C)]
struct DSegSum([DSegSumEntry; SEGSIZE - 1]);

impl SegSumEntry {
    /// Returns a reference to the `BufUnlocked` owned by the `SegSumEntry`.
    fn get_buf(&self) -> Option<&BufUnlocked> {
        match self {
            SegSumEntry::Empty => None,
            SegSumEntry::Inode { inum: _, buf } => Some(buf),
            SegSumEntry::DataBlock {
                inum: _,
                block_no: _,
                buf,
            } => Some(buf),
            SegSumEntry::IndirectMap { inum: _, buf } => Some(buf),
            SegSumEntry::Imap { block_no: _, buf } => Some(buf),
        }
    }
}

impl DSegSum {
    /// Creates an on-disk `DSegSum` type from the given `SegSumEntry` array.
    fn new(segment_summary: &[SegSumEntry; SEGSIZE - 1]) -> Self {
        Self(array![x => match segment_summary[x] {
                SegSumEntry::Empty => DSegSumEntry { block_type: 0, inum: 0, block_no: 0 },
                SegSumEntry::Inode { inum, .. } => DSegSumEntry { block_type: 1, inum, block_no: 0 },
                SegSumEntry::DataBlock { inum, block_no, .. } => DSegSumEntry { block_type: 2, inum, block_no },
                SegSumEntry::IndirectMap { inum, .. } => DSegSumEntry { block_type: 3, inum, block_no: 0 },
                SegSumEntry::Imap { block_no, .. } => DSegSumEntry { block_type: 4, inum: 0, block_no },
        }; SEGSIZE - 1])
    }
}

pub type SegTable = [u8; SEGTABLESIZE];

/// Manages the in-memory segment.
/// Any kernel write operations to the disk must be done through the `SegManager`'s methods.
///
/// See the module documentation for details.
pub struct SegManager {
    dev_no: u32,

    // The segment usage table.
    segtable: SegTable,

    // The total number of segments on the disk.
    nsegments: u32,

    /// The segment number of the current segment.
    segment_no: u32,

    /// Segment summary. Indicates info for each block that should be in the segment.
    // TODO: Use ArrayVec instead?
    segment_summary: [SegSumEntry; SEGSIZE - 1],

    /// The number of segment blocks that were committed to the disk.
    start: usize,

    /// Current offset of the segment. Must flush when `offset == SEGSIZE - 1`.
    offset: usize,
}

impl SegManager {
    // TODO: Load from a non-empty segment instead?
    pub fn new(dev_no: u32, segtable: SegTable, nsegments: u32) -> Self {
        let mut this = Self {
            dev_no,
            segtable,
            nsegments,
            segment_no: 0,
            segment_summary: array![_ => SegSumEntry::Empty; SEGSIZE - 1],
            start: 0,
            offset: 0,
        };
        this.alloc_segment(None);
        this
    }

    /// Returns the disk block number for the `seg_block_no`th block on this segment.
    fn get_disk_block_no(&self, seg_block_no: usize, ctx: &KernelCtx<'_, '_>) -> u32 {
        ctx.kernel()
            .fs()
            .superblock()
            .seg_to_disk_block_no(self.segment_no, seg_block_no as u32)
    }

    /// Reads the `seg_block_no`th block of this segment, starting from 0 to `SEGSIZE - 1`.
    fn read_segment_block(&self, seg_block_no: usize, ctx: &KernelCtx<'_, '_>) -> Buf {
        hal()
            .disk()
            .read(self.dev_no, self.get_disk_block_no(seg_block_no, ctx), ctx)
    }

    /// Returns true if the segment has no more remaining blocks.
    /// You should commit the segment if the segment is full.
    pub fn is_full(&self) -> bool {
        self.offset == SEGSIZE - 1
    }

    /// Returns the number of remaining blocks on the segment.
    /// You should commit the segment if the segment has less blocks than you need.
    pub fn remaining(&self) -> usize {
        SEGSIZE - 1 - self.offset
    }

    /// Returns segment usage table in the on-disk format.
    /// This should be written at the checkpoint of the disk.
    pub fn dsegtable(&self) -> SegTable {
        self.segtable
    }

    /// Traverses the segment usage table to find an empty segment and marks it as used.
    /// Uses that segment from now on.
    /// If a `last_seg_no` was given, starts traversing from `last_seg_no + 1`.
    fn alloc_segment(&mut self, last_seg_no: Option<u32>) {
        let start = match last_seg_no {
            None => 0,
            Some(seg_no) => seg_no as usize + 1,
        };
        for i in start..(self.nsegments as usize) {
            if self.segtable[i / 8] & (1 << (i % 8)) == 0 {
                self.segtable[i / 8] |= 1 << (i % 8);
                self.segment_no = i as u32;
                return;
            }
        }
        // TODO : Make sure the cleaner prevents such cases.
        panic!("no empty segment");
    }

    /// Allocates a new zeroed block on the segment and creates a `SegSumEntry` for it using `f`.
    /// Does not care if a block for the same inum/inode block number/imap block number already exists on the segment.
    /// By adding a new block, the previous one will no longer be returned by `SegManager`'s methods anyway.
    fn add_new_block<F: FnOnce(BufUnlocked) -> SegSumEntry>(
        &mut self,
        f: F,
        ctx: &KernelCtx<'_, '_>,
    ) -> Option<(Buf, u32)> {
        if self.is_full() {
            None
        } else {
            // Append segment with a new zeroed block.
            let mut buf = self.read_segment_block(self.offset + 1, ctx);
            buf.deref_inner_mut().data.fill(0);
            buf.deref_inner_mut().valid = true;
            self.segment_summary[self.offset] = f(buf.create_unlocked());
            self.offset += 1;
            Some((buf, self.get_disk_block_no(self.offset, ctx)))
        }
    }

    /// Provides a new zeroed block on the segment to be used to store a new inode.
    /// If succeeds, returns a `Buf` of the disk block and the disk block number of it.
    /// Always use this if this is the first time we allocate a block for the inode.
    pub fn add_new_inode_block(
        &mut self,
        inum: u32,
        ctx: &KernelCtx<'_, '_>,
    ) -> Option<(Buf, u32)> {
        self.add_new_block(|buf| SegSumEntry::Inode { inum, buf }, ctx)
    }

    /// Provides a new zeroed block on the segment to be used to store a new data block of an inode.
    /// If succeeds, returns a `Buf` of the disk block and the disk block number of it.
    /// /// Always use this if this is the first time we allocate the `block_no`th data block for the inode.
    pub fn add_new_data_block(
        &mut self,
        inum: u32,
        block_no: u32,
        ctx: &KernelCtx<'_, '_>,
    ) -> Option<(Buf, u32)> {
        self.add_new_block(
            |buf| {
                SegSumEntry::DataBlock {
                    inum,
                    block_no,
                    buf,
                }
            },
            ctx,
        )
    }

    /// Provides a new zeroed block on the segment to be used to store the new indirect map of an inode.
    /// If succeeds, returns a `Buf` of the disk block and the disk block number of it.
    /// Always use this if this is the first time we allocate the indirect block for the inode.
    pub fn add_new_indirect_block(
        &mut self,
        inum: u32,
        ctx: &KernelCtx<'_, '_>,
    ) -> Option<(Buf, u32)> {
        self.add_new_block(|buf| SegSumEntry::IndirectMap { inum, buf }, ctx)
    }

    /// Uses `c` to check if the block is already on the segment, and returns a `Buf` to it if it does.
    /// Otherwise, allocates a new block on the segment and creates a `SegSumEntry` using `n`.
    fn get_or_add_updated_block<
        C: Fn(&SegSumEntry) -> bool,
        N: FnOnce(BufUnlocked) -> SegSumEntry,
    >(
        &mut self,
        c: C,
        n: N,
        ctx: &KernelCtx<'_, '_>,
    ) -> Option<(Buf, u32)> {
        // Check if the block already exists.
        for i in (self.start..self.offset).rev() {
            if c(&self.segment_summary[i]) {
                return Some((
                    self.segment_summary[i].get_buf().unwrap().clone().lock(ctx),
                    self.get_disk_block_no(i + 1, ctx),
                ));
            }
        }
        self.add_new_block(n, ctx)
    }

    /// Provides a block on the segment to be used to store the updated inode.
    /// If succeeds, returns a `Buf` of the disk block and the disk block number of it.
    /// The returned `Buf` may be a buffer of a new zeroed block, or if the block was
    /// already requested before, the `Buf` may be a `Buf` to that if the segment was not committed afterwards.
    ///
    /// Whenever an inode gets updated, run this and write the new data to the returned `Buf`.
    ///
    /// # Note
    ///
    /// Use this only when updating an inode. For allocating a new inode, use `Segment::add_new_node_block` instead.
    pub fn get_or_add_updated_inode_block(
        &mut self,
        inum: u32,
        ctx: &KernelCtx<'_, '_>,
    ) -> Option<(Buf, u32)> {
        self.get_or_add_updated_block(
            |entry| {
                if let SegSumEntry::Inode {
                    inum: inum2,
                    buf: _,
                } = entry
                {
                    inum == *inum2
                } else {
                    false
                }
            },
            |buf| SegSumEntry::Inode { inum, buf },
            ctx,
        )
    }

    /// Provides a block on the segment to be used to store the updated data block of an inode.
    /// If succeeds, returns a `Buf` of the disk block and the disk block number of it.
    /// The returned `Buf` may be a buffer of a new zeroed block, or if the block was
    /// already requested before, the `Buf` may be a `Buf` to that if the segment was not committed afterwards.
    ///
    /// Whenever a data block gets updated, run this and write the new data at the returned `Buf`.
    ///
    /// # Note
    ///
    /// Use this only when updating a data block. For allocating a new data block, use `Segment::add_new_data_block` instead.
    pub fn get_or_add_updated_data_block(
        &mut self,
        inum: u32,
        block_no: u32,
        ctx: &KernelCtx<'_, '_>,
    ) -> Option<(Buf, u32)> {
        self.get_or_add_updated_block(
            |entry| {
                if let SegSumEntry::DataBlock {
                    inum: inum2,
                    block_no: block_no2,
                    buf: _,
                } = entry
                {
                    inum == *inum2 && block_no == *block_no2
                } else {
                    false
                }
            },
            |buf| {
                SegSumEntry::DataBlock {
                    inum,
                    block_no,
                    buf,
                }
            },
            ctx,
        )
    }

    /// Provides a block on the segment to be used to store the updated indirect block of an inode.
    /// If succeeds, returns a `Buf` of the disk block and the disk block number of it.
    /// The returned `Buf` may be a buffer of a new zeroed block, or if the block was
    /// already requested before, the `Buf` may be a `Buf` to that if the segment was not committed afterwards.
    ///
    /// Whenever an inode's indirect data block's address changes, run this and write the new data at the returned `Buf`.
    ///
    /// # Note
    ///
    /// Use this only when updating a indirect block. For allocating a new indirect block, use `Segment::add_new_indirect_block` instead.
    pub fn get_or_add_updated_indirect_block(
        &mut self,
        inum: u32,
        ctx: &KernelCtx<'_, '_>,
    ) -> Option<(Buf, u32)> {
        self.get_or_add_updated_block(
            |entry| {
                if let SegSumEntry::IndirectMap {
                    inum: inum2,
                    buf: _,
                } = entry
                {
                    inum == *inum2
                } else {
                    false
                }
            },
            |buf| SegSumEntry::IndirectMap { inum, buf },
            ctx,
        )
    }

    /// Provides a block on the segment to be used to store the updated an imap block.
    /// If succeeds, returns a `Buf` of the disk block and the disk block number of it.
    /// The returned `Buf` may be a buffer of a new zeroed block, or if the block was
    /// already requested before, the `Buf` may be a `Buf` to that if the segment was not committed afterwards.
    ///
    /// Whenever the imap gets updated, run this with the proper imap block number and write the new data at the returned `Buf`.
    pub fn get_or_add_updated_imap_block(
        &mut self,
        block_no: u32,
        ctx: &KernelCtx<'_, '_>,
    ) -> Option<(Buf, u32)> {
        self.get_or_add_updated_block(
            |entry| {
                if let SegSumEntry::Imap {
                    block_no: block_no2,
                    buf: _,
                } = entry
                {
                    block_no == *block_no2
                } else {
                    false
                }
            },
            |buf| SegSumEntry::Imap { block_no, buf },
            ctx,
        )
    }

    /// Commits the segment to the disk but does not allocate a new segment.
    /// If `self` was full, it will remain full after calling this method.
    /// Run this before commiting the checkpoint.
    pub fn commit_no_alloc(&mut self, ctx: &KernelCtx<'_, '_>) {
        const_assert!(core::mem::size_of::<DSegSum>() <= BSIZE);

        // Get the segment summary.
        let mut bp = self.read_segment_block(0, ctx);
        let ssp = bp.deref_inner_mut().data.as_mut_ptr() as *mut DSegSum;
        unsafe { ptr::write(ssp, DSegSum::new(&self.segment_summary)) };
<<<<<<< HEAD

        // Collect the blocks' `Buf`s in one array.
        let mut barray: [Option<Buf>; SEGSIZE] = array![i => {
            if i > 0 && i <= self.offset {
                self.segment_summary[i - 1].get_buf().map(|b| b.clone().lock(ctx))
            } else {
                None
            }
        }; SEGSIZE];
        barray[0] = Some(bp);

        // Write all the buffers sequentially to the disk.
        hal().disk().write_sequential(&mut barray, ctx);

        for bopt in barray {
            if let Some(buf) = bopt {
=======
        bp.free(ctx);

        // Write each segment block to the disk.
        // TODO: Check the virtio spec for a way for faster sequential disk write.
        for i in self.start..self.offset {
            let entry = &self.segment_summary[i];
            if let Some(buf) = entry.get_buf() {
                let mut buf = buf.clone().lock(ctx);
                hal().disk().write(&mut buf, ctx);
>>>>>>> 8efd13ad
                buf.free(ctx);
            }
        }
        self.start = self.offset;
    }

    /// Commits the segment to the disk and allocates a new segment.
    /// `self` will be empty after calling this method.
    /// Run this when you need to empty the segment.
    pub fn commit(&mut self, ctx: &KernelCtx<'_, '_>) {
        self.commit_no_alloc(ctx);

        self.alloc_segment(Some(self.segment_no));
        self.segment_summary = array![_ => SegSumEntry::Empty; SEGSIZE - 1];
        self.start = 0;
        self.offset = 0;
    }
}<|MERGE_RESOLUTION|>--- conflicted
+++ resolved
@@ -446,7 +446,6 @@
         let mut bp = self.read_segment_block(0, ctx);
         let ssp = bp.deref_inner_mut().data.as_mut_ptr() as *mut DSegSum;
         unsafe { ptr::write(ssp, DSegSum::new(&self.segment_summary)) };
-<<<<<<< HEAD
 
         // Collect the blocks' `Buf`s in one array.
         let mut barray: [Option<Buf>; SEGSIZE] = array![i => {
@@ -463,17 +462,6 @@
 
         for bopt in barray {
             if let Some(buf) = bopt {
-=======
-        bp.free(ctx);
-
-        // Write each segment block to the disk.
-        // TODO: Check the virtio spec for a way for faster sequential disk write.
-        for i in self.start..self.offset {
-            let entry = &self.segment_summary[i];
-            if let Some(buf) = entry.get_buf() {
-                let mut buf = buf.clone().lock(ctx);
-                hal().disk().write(&mut buf, ctx);
->>>>>>> 8efd13ad
                 buf.free(ctx);
             }
         }
